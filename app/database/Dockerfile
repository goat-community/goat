FROM kartoza/postgis:11.0-2.5

RUN apt update \ 
   &&  apt install osmosis -y \
   &&  apt install osmctools -y \
   &&  apt install osm2pgsql -y \
   &&  apt install python3 -y \
   &&  apt install python3-pip -y \
   &&  apt install postgresql-plpython3-11 -y \
   &&  apt install wget \
   &&  pip3 install psycopg2-binary \
   &&  pip3 install pyshp \
   &&  pip3 install pyyaml 

RUN wget http://security.ubuntu.com/ubuntu/pool/universe/b/boost1.62/libboost-program-options1.62.0_1.62.0+dfsg-5_amd64.deb \
   && dpkg -i libboost-program-options1.62.0_1.62.0+dfsg-5_amd64.deb \
   && wget http://ftp.br.debian.org/debian/pool/main/o/osm2pgrouting/osm2pgrouting_2.2.0-1_amd64.deb \
   && dpkg -i osm2pgrouting_2.2.0-1_amd64.deb

COPY database/pg_hba.conf /etc/postgresql/11/main/
COPY database/pg_hba.conf.template /etc/postgresql/11/main/
COPY database/postgresql.conf /etc/postgresql/11/main/

RUN ln -snf /usr/share/zoneinfo/$TZ /etc/localtime &&  echo $TZ > /etc/timezone

ENV APP_PATH /opt
WORKDIR ${APP_PATH}

COPY ./database $APP_PATH

RUN mkdir -p ${APP_PATH}/config
<<<<<<< HEAD
COPY ./config $APP_PATH/config

# ENTRYPOINT ["/opt/extend-entrypoint.sh"]
=======
COPY ./config $APP_PATH/config
>>>>>>> 82f10ce4
<|MERGE_RESOLUTION|>--- conflicted
+++ resolved
@@ -29,10 +29,4 @@
 COPY ./database $APP_PATH
 
 RUN mkdir -p ${APP_PATH}/config
-<<<<<<< HEAD
-COPY ./config $APP_PATH/config
-
-# ENTRYPOINT ["/opt/extend-entrypoint.sh"]
-=======
-COPY ./config $APP_PATH/config
->>>>>>> 82f10ce4
+COPY ./config $APP_PATH/config