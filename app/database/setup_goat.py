#!/usr/bin/env python3
# -*- coding: utf-8 -*-

from scripts import setup_db
from scripts import db_functions
import argparse
import sys
from argparse import RawTextHelpFormatter
from scripts.db_functions import DB_connection
from scripts.db_functions import ReadYAML
from scripts.db_functions import restore_db
from scripts.db_functions import create_variable_container
#Define command line options
help_text_type = '''You can define the update type. 
             1. -t new_setup             Do a completely fresh setup and drop your old database.
             2. -t all                   Drop all tables created by GOAT and recreate them with new data (other tables will not be affected). 
             3. -t population            Update the population numbers.
             4. -t pois                  Update your POIs. 
             5. -t network               Update your network.
             6. -t functions             Update functions only.
             7. -t variable_container    Update variable container only.
             8. -t restore_dump          Restore a database dump that is labelled goat_db.sql
            '''

setup_types = ['new_setup','all','population','pois','network','functions','variable_container','restore_dump']

parser = argparse.ArgumentParser(formatter_class=argparse.RawTextHelpFormatter)

parser.add_argument('-t',help=help_text_type)
parser.add_argument('-n',help='Please define a namespace (e.g. muenchen) otherwise no backup can be done.')

setup_type = parser.parse_args().t
namespace = parser.parse_args().n
print('You decided to do the following setup-type: %s' % setup_type)


if not setup_type or setup_type not in(setup_types):
    sys.exit('You have defined no setup-type!')
elif (setup_type == 'functions'):
    ReadYAML().create_pgpass('')
    db_functions.update_functions()
elif (setup_type == 'variable_container'):
    ReadYAML().create_pgpass('')
<<<<<<< HEAD
    db_name,user,host,port,password = ReadYAML().db_credentials()[:5]
    db_con = DB_connection(db_name,user,host,port,password)
    db_con.execute_text_psql(db_functions.create_variable_container())
=======
    db_name,user,host,port,password = ReadYAML().db_credentials()
    create_variable_container(db_name,user,str(port),host,password)
>>>>>>> acf4bd50
elif (setup_type == 'restore_dump' and namespace != None):
    restore_db(namespace)
else:
    setup_db.setup_db(setup_type)

<|MERGE_RESOLUTION|>--- conflicted
+++ resolved
@@ -41,14 +41,9 @@
     db_functions.update_functions()
 elif (setup_type == 'variable_container'):
     ReadYAML().create_pgpass('')
-<<<<<<< HEAD
     db_name,user,host,port,password = ReadYAML().db_credentials()[:5]
     db_con = DB_connection(db_name,user,host,port,password)
     db_con.execute_text_psql(db_functions.create_variable_container())
-=======
-    db_name,user,host,port,password = ReadYAML().db_credentials()
-    create_variable_container(db_name,user,str(port),host,password)
->>>>>>> acf4bd50
 elif (setup_type == 'restore_dump' and namespace != None):
     restore_db(namespace)
 else:
