--- conflicted
+++ resolved
@@ -5,7 +5,6 @@
 
 
 def bulk_compute_profile(db_name, user, port, host, password, size):
-<<<<<<< HEAD
     import psycopg2
 
     con = psycopg2.connect("dbname='%s' user='%s' port = '%s' host='%s' password='%s'" % (db_name,user,str(port),host,password))
@@ -48,85 +47,6 @@
         cursor.execute(sql)
         con.commit()
 
-# bulk_compute_profile('goat','goat','65432','localhost','earlmanigault', 1000)
-
-def bulk_compute_slope(db_name,user,port,host,password):
-=======
->>>>>>> a3f73e59
-    import psycopg2
-
-    con = psycopg2.connect("dbname='%s' user='%s' port = '%s' host='%s' password='%s'" % (db_name,user,str(port),host,password))
-    cursor = con.cursor()
-
-    cursor.execute('SELECT count(*) FROM ways;')
-    cnt_ways = cursor.fetchall()[0][0]
-
-<<<<<<< HEAD
-    sql_way_ids = '''SELECT id
-    FROM ways 
-    WHERE class_id::text NOT IN(SELECT UNNEST(select_from_variable_container('excluded_class_id_cycling')));'''
-    cursor.execute(sql_way_ids)
-    way_ids = cursor.fetchall()
-
-    cnt = 0
-    for i in way_ids:
-    
-        cnt = cnt + 1 
-        if (cnt/1000).is_integer():
-            print('Impedance for %s out of %s ways' % (cnt,cnt_ways)) 
-            con.commit()
-
-        sql_compute_slope = 'SELECT update_impedance(%s::integer)' % (i[0])
-        cursor.execute(sql_compute_slope)
-#bulk_compute_slope('goat','goat','5432','localhost','earlmanigault')
-
-
-def find_newest_dump(namespace):
-    import os
-    fnames = []
-    for file in os.listdir("/opt/backups"):
-        if file.endswith(".sql") and namespace == file.split('_')[0]:
-            fnames.append(file)
-    newest_file = sorted(fnames)[-1]
-
-    return newest_file
-
-=======
-    cursor.execute("""
-        DROP TABLE IF EXISTS ways_profile;
-        
-        CREATE TABLE ways_profile (
-        way_id bigint NOT NULL,
-        elevation decimal NOT NULL,
-        geom geometry NOT NULL
-        );
-        
-        CREATE INDEX way_id_idx ON ways_profile USING btree(way_id);
-        CREATE INDEX geom_idx ON ways_profile USING gist(geom);
-    """)
-
-    con.commit()
-
-    batches = range(int(cnt_ways / size)+1)
-
-    # TODO: Enable threading/parallelism
-    for b in batches:
-        sql = """
-            WITH segments AS (
-                SELECT id FROM ways LIMIT {0} OFFSET {1}
-            )
-            
-            
-            INSERT INTO ways_profile
-            SELECT seg.return_id as way_id, seg.elevs as elevation, seg.return_geom as geom                         
-            FROM segments s,
-            LATERAL get_slope_profile_precompute(s.id) seg;        
-        """.format(size, b*size)
-
-        cursor.execute(sql)
-        con.commit()
 
 
 
-
->>>>>>> a3f73e59
