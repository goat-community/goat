#!/usr/bin/env python3
# -*- coding: utf-8 -*-

def setup_db(setup_type):
    #Read Configuration
    import shapefile
    import os, glob, os.path
    import datetime,psycopg2
    from datetime import timedelta

    from scripts.db_functions import ReadYAML
    from scripts.db_functions import DB_connection
    from scripts.db_functions import create_variable_container
    from scripts.db_functions import update_functions
    from scripts.db_functions import geojson_to_sql

    download_link,osm_data_recency,buffer,extract_bbox,source_population,additional_walkability_layers = ReadYAML().data_source()
    db_name,user,host,port,password = ReadYAML().db_credentials()
    db_name_temp = db_name+'temp'

    db_temp = DB_connection(db_name_temp,user,host,port,password)


    #Create temporary database
    os.system('''psql -U postgres -c "SELECT pg_terminate_backend(pid) FROM pg_stat_activity WHERE datname='%s';"''' % db_name_temp)
    os.system('psql -U postgres -c "DROP DATABASE IF EXISTS %s;"' % db_name_temp)
    os.system('psql -U postgres -c "CREATE DATABASE %s;"' % db_name_temp)
    #Create pgpass-file for temporary database
    ReadYAML().create_pgpass('temp')
    #Create extensions
    os.system('psql -U postgres -d %s -c "CREATE EXTENSION postgis;CREATE EXTENSION pgrouting;CREATE EXTENSION hstore;CREATE EXTENSION intarray;CREATE EXTENSION plpython3u;"' % db_name_temp)

    #These extensions are needed when using the new DB-image
    #os.system('psql -U postgres -d %s -c "CREATE EXTENSION postgis_raster;"' % db_name_temp)
    #os.system('psql -U postgres -d %s -c "CREATE EXTENSION plv8;"' % db_name_temp)
    os.chdir('/opt/data')


    if (download_link != 'no_download' and setup_type == 'new_setup'):
        os.system('wget --no-check-certificate --output-document="raw-osm.osm.pbf" %s' % download_link)
     
    #Define bounding box, the boundingbox is buffered by approx. 3 km
    bbox = shapefile.Reader("study_area.shp").bbox
    top = bbox[3]+buffer
    left = bbox[0]-buffer
    bottom = bbox[1]-buffer
    right = bbox[2]+buffer

    if (setup_type == 'new_setup'):  
        if (extract_bbox == 'yes'):
            bounding_box = '--bounding-box top=%f left=%f bottom=%f right=%f' % (top,left,bottom,right)
            print('Your bounding box is: ' + bounding_box)
            os.system('osmosis --read-pbf file="raw-osm.osm.pbf" %s --write-xml file="study_area.osm"' % bounding_box)

        #Create timestamps
        os.system('rm timestamps.txt')
        os.system('touch timestamps.txt')
        #Create timestamp by substracting one day (usually Geofabrik files are one day old)
        currentDT = datetime.datetime.now()-timedelta(days=1)
        timestamp = currentDT.strftime("%Y-%m-%d")+'T'+currentDT.strftime("%H:%M:%S")+'Z'
        print(timestamp)
        file = open("timestamps.txt","a")
        file.write(timestamp+'\n')
        file.close()

        #Import DEM
        if os.path.isfile('dem.tif'):
            #os.system('gdalwarp -dstnodata -999.0 -r near -ot Float32 -of GTiff -te %f %f %f %f dem.tif dem_cut.tif' % (left,top,right,bottom))
            os.system('raster2pgsql -c -C -s 4326 -f rast -F -I -M -t 100x100 dem.tif public.dem > dem.sql')
            db_temp.execute_script_psql('dem.sql')
            db_temp.execute_script_psql('/opt/data_preparation/SQL/prepare_dem.sql')
        #Import shapefiles into database
        for file in glob.glob("*.shp"):
            print(file)
            os.system('PGPASSFILE=/.pgpass shp2pgsql -I -s 4326  %s public.%s | PGPASSFILE=/.pgpass psql -d %s -U %s -h %s -q' % (file,file.split('.')[0],db_name_temp,user,host))
        #Import custom pois
        if glob.glob('custom_pois/*.geojson'):
            geojson_to_sql(db_name_temp,user,host,port,password)
            db_temp.execute_text_psql('DELETE FROM custom_pois WHERE NOT ST_INTERSECTS(geom,ST_MAKEENVELOPE(%f,%f,%f,%f, 4326))' % (left,bottom,right,top))

    #Use OSM-Update-Tool in order to fetch the most recent data
    if (osm_data_recency == 'most_recent'):
        #Take last timestamp
        file = open('timestamps.txt','r')
        for line in file:
            pass
        timestamp=str(line.replace('\n',''))
        print('You are fetching the most recent changes from OSM.')
        os.system('osmupdate study_area.osm %s study_area_update.osm -b=%f,%f,%f,%f' % (timestamp,left,bottom,right,top))

        #Add new timestamp
        currentDT = datetime.datetime.now()
        timestamp = currentDT.strftime("%Y-%m-%d")+'T'+currentDT.strftime("%H:%M:%S")+'Z'
        print(timestamp)
        file = open('timestamps.txt','a')
        file.write(timestamp+'\n')
        file.close()
        os.system('mv study_area_update.osm study_area.osm')

    #Reduce files-size OSM-file
    os.system('osmconvert study_area.osm --drop-author --drop-version --out-osm -o=study_area_reduced.osm')
    os.system('rm study_area.osm | mv study_area_reduced.osm study_area.osm')

    #Copy custom data into temporary database

    if (setup_type in ['all','population','pois','network']):
        for file in glob.glob("*.shp"):
            table_name = file.split('.')[0]
            os.system('pg_dump -U %s -d %s -t %s | psql -d %s -U %s' % (user,db_name,table_name,db_name_temp,user))


    #Create tables and types
    db_temp.execute_script_psql('/opt/data_preparation/SQL/create_tables.sql')
    create_variable_container(db_name_temp,user,str(port),host,password)
    db_temp.execute_script_psql('/opt/data_preparation/SQL/types.sql')
    #Create functions that are needed for data_preparation
    db_temp.execute_script_psql('/opt/database_functions/other/select_from_variable_container.sql')
    db_temp.execute_script_psql('/opt/database_functions/network/split_long_way.sql')
    db_temp.execute_script_psql('/opt/database_functions/network/compute_slope.sql')
    db_temp.execute_script_psql('/opt/database_functions/network/slope_impedance.sql')
    db_temp.execute_script_psql('/opt/database_functions/data_preparation/pois_fusion.sql')
    db_temp.execute_script_psql('/opt/database_functions/data_preparation/clean_duplicated_pois.sql')
    db_temp.execute_script_psql('/opt/database_functions/data_preparation/pois_reclassification_array.sql')
    db_temp.execute_script_psql('/opt/database_functions/data_preparation/pois_classification.sql')


    if (setup_type in ['new_setup','all','population','pois','network']):
        os.system('PGPASSFILE=/.pgpass osm2pgsql -d %s -H %s -U %s --hstore -E 4326 study_area.osm' % (db_name_temp,host,user)) 
        

    if (setup_type in ['new_setup','population','pois']):    
        os.system('PGPASSFILE=/.pgpass psql -d %s -U %s -h %s -f %s' % (db_name_temp,user,host,'../data_preparation/SQL/pois.sql'))
        if (setup_type in ['new_setup','population']):
            print ('It was chosen to use population from: ', source_population)
            if os.path.isfile('buildings.shp'):
                script_buildings = 'buildings_residential_custom.sql'
            else:
                script_buildings = 'buildings_residential.sql'

            if (source_population == 'extrapolation'):
                db_temp.execute_script_psql('../data_preparation/SQL/'+script_buildings)
                db_temp.execute_script_psql('../data_preparation/SQL/census.sql')
            elif(source_population == 'disaggregation'):
                db_temp.execute_script_psql('../data_preparation/SQL/'+script_buildings)
                db_temp.execute_script_psql('../data_preparation/SQL/population_disagregation.sql')
            elif(source_population == 'distribution'):
                db_temp.execute_script_psql('../data_preparation/SQL/population_distribution.sql')

    if (setup_type in ['new_setup','all','network']):
        os.system('PGPASSFILE=/.pgpass osm2pgrouting --dbname %s --host %s --username %s --file "study_area.osm" --conf ../mapconfig.xml --clean' % (db_name_temp,host,user)) 
        db_temp.execute_script_psql('../data_preparation/SQL/network_preparation.sql')
        if (additional_walkability_layers == 'yes'):
            db_temp.execute_script_psql('../data_preparation/SQL/layer_preparation.sql')


    if (setup_type == 'new_setup'):    
        #Create pgpass for goat-database
        ReadYAML().create_pgpass('')  
        os.system('''psql -U postgres -c "SELECT pg_terminate_backend(pid) FROM pg_stat_activity WHERE datname='%s';"''' % (db_name+'old'))
        os.system('psql -U postgres -c "DROP DATABASE %s;"' % (db_name+'old'))
        os.system('''psql -U postgres -c "SELECT pg_terminate_backend(pid) FROM pg_stat_activity WHERE datname='%s';"''' % db_name)
        os.system('psql -U postgres -c "ALTER DATABASE %s RENAME TO %s;"' % (db_name,db_name+'old'))
        os.system('psql -U postgres -c "ALTER DATABASE %s RENAME TO %s;"' % (db_name_temp, db_name))
               
        #Creates DB_functions
        update_functions()
<<<<<<< HEAD
        #os.system(f'psql --U {user} -d {db_name} -f /opt/database_functions/libs/plv8_js_modules.sql')
        #os.system(f'psql -U {user} -d {db_name} -c "ALTER DATABASE {db_name} SET plv8.start_proc TO plv8_require')
=======
>>>>>>> acf4bd50

    else:
        #Create pgpass for goat-database
        ReadYAML().create_pgpass('')
        con = psycopg2.connect("dbname='%s' user='%s' port = '%s' host='%s' password='%s'" % (
        db_name_temp, user, port, host, password))

        cursor = con.cursor()
        #Select all tables that have changed
        sql_select_not_empty_tables = '''
        SELECT c.relname
        FROM pg_class c
        INNER JOIN pg_namespace n ON (n.oid = c.relnamespace)
        WHERE c.reltuples <> 0 AND c.relkind = 'r'
        AND nspname = 'public';
        '''
        cursor.execute(sql_select_not_empty_tables)
        tables_to_update = cursor.fetchall()
        #Refresh all tables that have changed
        for table in tables_to_update:  
            table = table[0]
            if (table !=  'spatial_ref_sys'):
                os.system('PGPASSFILE=/.pgpass psql -d %s -U %s -h %s -c "DROP TABLE %s CASCADE;"' % (db_name,user,host,table))
                os.system('pg_dump -U %s -d %s -t %s | psql -d %s -U %s' % (user,db_name_temp,table,db_name,user))

        os.system('''psql -U postgres -c "SELECT pg_terminate_backend(pid) FROM pg_stat_activity WHERE datname='%s';"''' % db_name_temp)
        os.system('psql -U postgres -c "DROP DATABASE %s;"' % db_name_temp)
    
<|MERGE_RESOLUTION|>--- conflicted
+++ resolved
@@ -31,8 +31,8 @@
     os.system('psql -U postgres -d %s -c "CREATE EXTENSION postgis;CREATE EXTENSION pgrouting;CREATE EXTENSION hstore;CREATE EXTENSION intarray;CREATE EXTENSION plpython3u;"' % db_name_temp)
 
     #These extensions are needed when using the new DB-image
-    #os.system('psql -U postgres -d %s -c "CREATE EXTENSION postgis_raster;"' % db_name_temp)
-    #os.system('psql -U postgres -d %s -c "CREATE EXTENSION plv8;"' % db_name_temp)
+    os.system('psql -U postgres -d %s -c "CREATE EXTENSION postgis_raster;"' % db_name_temp)
+    os.system('psql -U postgres -d %s -c "CREATE EXTENSION plv8;"' % db_name_temp)
     os.chdir('/opt/data')
 
 
@@ -114,7 +114,8 @@
     create_variable_container(db_name_temp,user,str(port),host,password)
     db_temp.execute_script_psql('/opt/data_preparation/SQL/types.sql')
     #Create functions that are needed for data_preparation
-    db_temp.execute_script_psql('/opt/database_functions/other/select_from_variable_container.sql')
+    
+    db_temp.execute_script_psql('/opt/database_functions/data_preparation/select_from_variable_container.sql')
     db_temp.execute_script_psql('/opt/database_functions/network/split_long_way.sql')
     db_temp.execute_script_psql('/opt/database_functions/network/compute_slope.sql')
     db_temp.execute_script_psql('/opt/database_functions/network/slope_impedance.sql')
@@ -164,11 +165,8 @@
                
         #Creates DB_functions
         update_functions()
-<<<<<<< HEAD
         #os.system(f'psql --U {user} -d {db_name} -f /opt/database_functions/libs/plv8_js_modules.sql')
         #os.system(f'psql -U {user} -d {db_name} -c "ALTER DATABASE {db_name} SET plv8.start_proc TO plv8_require')
-=======
->>>>>>> acf4bd50
 
     else:
         #Create pgpass for goat-database
