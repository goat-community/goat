DROP TABLE IF EXISTS pois CASCADE;
CREATE TABLE pois as (

-- all amenities, excluding shops, schools and kindergartens
SELECT osm_id,'point' as origin_geometry, access,"addr:housenumber" as housenumber, amenity, shop, 
tags -> 'origin' AS origin, tags -> 'organic' AS organic, denomination,brand,name,
operator,public_transport,railway,religion,tags -> 'opening_hours' as opening_hours, ref,tags, way as geom, tags -> 'wheelchair' as wheelchair  
FROM planet_osm_point
WHERE amenity IS NOT NULL AND shop IS NULL AND amenity <> 'school' AND amenity <> 'kindergarten'

UNION ALL
-- same block to edit--

--all playgrounds (insert leisure as amenity)

SELECT osm_id,'point' as origin_geometry, access,"addr:housenumber" as housenumber, leisure AS amenity, shop, 
tags -> 'origin' AS origin, tags -> 'organic' AS organic, denomination,brand,name,
operator,public_transport,railway,religion,tags -> 'opening_hours' as opening_hours, ref,tags, way as geom, tags -> 'wheelchair' as wheelchair  
FROM planet_osm_point
WHERE leisure = 'playground'

UNION ALL

SELECT osm_id,'polygon' as origin_geometry, access,"addr:housenumber" as housenumber, leisure AS amenity, shop, 
tags -> 'origin' AS origin, tags -> 'organic' AS organic, denomination,brand,name,
operator,public_transport,railway,religion,tags -> 'opening_hours' as opening_hours, ref,tags, st_centroid(way) as geom, tags -> 'wheelchair' as wheelchair  
FROM planet_osm_polygon
WHERE leisure = 'playground'

--end same block

UNION ALL 
-- all shops that don't have an amenity'
SELECT osm_id,'point' as origin_geometry, access,"addr:housenumber" as housenumber, amenity, shop, 
tags -> 'origin' AS origin, tags -> 'organic' AS organic, denomination,brand,name,
operator,public_transport,railway,religion,tags -> 'opening_hours' as opening_hours, ref,tags, way as geom, tags -> 'wheelchair' as wheelchair  
FROM planet_osm_point
WHERE shop IS NOT NULL AND amenity IS NULL

UNION ALL 
-- all amenities that are not schools
SELECT osm_id, 'polygon' as origin_geometry, access,"addr:housenumber" as housenumber, amenity, shop, 
tags -> 'origin' AS origin, tags -> 'organic' AS organic, denomination,brand,name,
operator,public_transport,railway,religion,tags -> 'opening_hours' as opening_hours, ref,tags, st_centroid(way) as geom, tags -> 'wheelchair' as wheelchair  
FROM planet_osm_polygon
WHERE amenity IS NOT NULL AND amenity <> 'school' AND amenity <> 'kindergarten'

UNION ALL 
-- all shops
SELECT osm_id,'polygon' as origin_geometry, access,"addr:housenumber" as housenumber, amenity, shop, 
tags -> 'origin' AS origin, tags -> 'organic' AS organic, denomination,brand,name,
operator,public_transport,railway,religion,tags -> 'opening_hours' as opening_hours, ref,tags, st_centroid(way) as geom, tags -> 'wheelchair' as wheelchair  
FROM planet_osm_polygon
WHERE shop IS NOT NULL 

UNION ALL

-- Add supermarkets, hypermarkts
SELECT osm_id,'polygon' as origin_geometry, access,"addr:housenumber" as housenumber, amenity, shop, 
tags -> 'origin' AS origin, tags -> 'organic' AS organic, denomination,brand,name,
operator,public_transport,railway,religion,tags -> 'opening_hours' as opening_hours, ref,tags, st_centroid(way) as geom, tags -> 'wheelchair' as wheelchair  
FROM planet_osm_polygon
WHERE (shop = 'supermarket' OR shop = 'wholesale')

<<<<<<< HEAD
union all
=======
UNION ALL
>>>>>>> 4c576f7c

-- Add kiosks
SELECT osm_id,'polygon' as origin_geometry, access,"addr:housenumber" as housenumber, 'kiosk' as amenity, shop, 
tags -> 'origin' AS origin, tags -> 'organic' AS organic, denomination,brand,name,
operator,public_transport,railway,religion,tags -> 'opening_hours' as opening_hours, ref,tags, st_centroid(way) as geom, tags -> 'wheelchair' as wheelchair  
FROM planet_osm_polygon
WHERE (shop = 'kiosk' OR shop = 'tobacco')

UNION ALL 

<<<<<<< HEAD
--Add government
SELECT osm_id,'polygon' as origin_geometry, access,"addr:housenumber" as housenumber, amenity, shop, 
tags -> 'origin' AS origin, tags -> 'organic' AS organic, denomination,brand,name,
operator,public_transport,railway,religion,tags -> 'opening_hours' as opening_hours, ref,tags, st_centroid(way) as geom, tags -> 'wheelchair' as wheelchair  
FROM planet_osm_polygon
WHERE (office = 'government' or amenity = 'public_building')
=======
-- Add government
SELECT osm_id,'polygon' as origin_geometry, access,"addr:housenumber" as housenumber, 'public_administration' as amenity, shop, 
tags -> 'origin' AS origin, tags -> 'organic' AS organic, denomination,brand,name,
operator,public_transport,railway,religion,tags -> 'opening_hours' as opening_hours, ref,tags, st_centroid(way) as geom, tags -> 'wheelchair' as wheelchair  
FROM planet_osm_polygon
WHERE amenity = 'public_building'
>>>>>>> 4c576f7c

UNION ALL

SELECT osm_id,'point' as origin_geometry, access,"addr:housenumber" as housenumber, 'public_administration' as amenity, shop, 
tags -> 'origin' AS origin, tags -> 'organic' AS organic, denomination,brand,name,
operator,public_transport,railway,religion,tags -> 'opening_hours' as opening_hours, ref,tags, way as geom, tags -> 'wheelchair' as wheelchair  
FROM planet_osm_point
WHERE (tags -> 'government' IS NOT NULL OR (amenity = 'public_building'))

UNION ALL 

-- all tourism
SELECT osm_id,'point' as origin_geometry, access,"addr:housenumber" as housenumber, tourism, shop, 
tags -> 'origin' AS origin, tags -> 'organic' AS organic, denomination,brand,name,
operator,public_transport,railway,religion,tags -> 'opening_hours' as opening_hours, ref,tags, way as geom, tags -> 'wheelchair' as wheelchair  
FROM planet_osm_point
WHERE tourism IS NOT NULL

UNION ALL

-- all sports (sport stuff is usually not tagged with amenity, but with leisure=* and sport=*)

SELECT osm_id,'point' as origin_geometry, access,"addr:housenumber" as housenumber, 'sport' AS amenity, shop, 
tags -> 'origin' AS origin, tags -> 'organic' AS organic, denomination,brand,name,
operator,public_transport,railway,religion,tags -> 'opening_hours' as opening_hours, ref, tags||hstore('sport', sport)||hstore('leisure', leisure)  AS tags, way as geom,
tags -> 'wheelchair' as wheelchair  
FROM planet_osm_point
WHERE (sport IS NOT NULL
OR leisure = any (SELECT (jsonb_array_elements_text((select_from_variable_container_o('amenity_config')->'leisure'->'add')::jsonb))))
AND leisure !=(SELECT (jsonb_array_elements_text((select_from_variable_container_o('amenity_config')->'leisure'->'discard')::jsonb)))
AND sport !=(SELECT (jsonb_array_elements_text((select_from_variable_container_o('amenity_config')->'sport'->'discard')::jsonb)))

UNION ALL

SELECT osm_id,'polygon' as origin_geometry, access,"addr:housenumber" as housenumber, 'sport' AS amenity, shop, 
tags -> 'origin' AS origin, tags -> 'organic' AS organic, denomination,brand,name,
operator,public_transport,railway,religion,tags -> 'opening_hours' as opening_hours, ref, tags||hstore('sport', sport)||hstore('leisure', leisure)  AS tags, st_centroid(way) as geom,
tags -> 'wheelchair' as wheelchair  
FROM planet_osm_polygon
WHERE (sport IS NOT NULL
OR leisure = any (SELECT (jsonb_array_elements_text((select_from_variable_container_o('amenity_config')->'leisure'->'add')::jsonb))))
AND leisure !=(SELECT (jsonb_array_elements_text((select_from_variable_container_o('amenity_config')->'leisure'->'discard')::jsonb)))
AND sport !=(SELECT (jsonb_array_elements_text((select_from_variable_container_o('amenity_config')->'sport'->'discard')::jsonb)))

UNION ALL 

-- Add fitness centers
SELECT osm_id,'point' as origin_geometry, access,"addr:housenumber" as housenumber, 'gym' AS amenity, shop, 
tags -> 'origin' AS origin, tags -> 'organic' AS organic, denomination,brand,name,
operator,public_transport,railway,religion,tags -> 'opening_hours' as opening_hours, ref, tags||hstore('sport', sport)||hstore('leisure', leisure)  AS tags, way as geom,
tags -> 'wheelchair' as wheelchair  
FROM planet_osm_point 
WHERE (leisure = 'fitness_centre' OR (leisure = 'sports_centre' AND sport = 'fitness'))
<<<<<<< HEAD
AND ((sport IN('multi','fitness') OR sport IS NULL)
	or (sport = 'yoga' OR lower(name) LIKE '%yoga%') AND shop IS null)
=======
AND (sport IN('multi','fitness') OR sport IS NULL) 
>>>>>>> 4c576f7c

UNION ALL 

SELECT osm_id,'polygon' as origin_geometry, access,"addr:housenumber" as housenumber, 'gym' AS amenity, shop, 
tags -> 'origin' AS origin, tags -> 'organic' AS organic, denomination,brand,name,
operator,public_transport,railway,religion,tags -> 'opening_hours' as opening_hours, ref, tags||hstore('sport', sport)||hstore('leisure', leisure)  AS tags, ST_Centroid(way) as geom,
tags -> 'wheelchair' as wheelchair  
FROM planet_osm_polygon
WHERE (leisure = 'fitness_centre' OR (leisure = 'sports_centre' AND sport = 'fitness'))
<<<<<<< HEAD
AND ((sport IN('multi','fitness') OR sport IS NULL)
	or (sport = 'yoga' OR lower(name) LIKE '%yoga%') AND shop IS null)

UNION ALL 

=======
AND (sport IN('multi','fitness') OR sport IS NULL)

UNION ALL 

SELECT osm_id,'polygon' as origin_geometry, access,"addr:housenumber" as housenumber, 'gym' AS amenity, shop, 
tags -> 'origin' AS origin, tags -> 'organic' AS organic, denomination,brand,name,
operator,public_transport,railway,religion,tags -> 'opening_hours' as opening_hours, ref, tags||hstore('sport', sport)||hstore('leisure', leisure)  AS tags, ST_Centroid(way) as geom,
tags -> 'wheelchair' as wheelchair  
FROM planet_osm_polygon
WHERE (leisure = 'fitness_centre' OR (leisure = 'sports_centre' AND sport = 'fitness'))
AND (sport IN('multi','fitness') OR sport IS NULL)

UNION ALL 

-- Add Yoga centers (as gyms)
SELECT osm_id,'point' as origin_geometry, access,"addr:housenumber" as housenumber, 'gym' AS amenity, shop, 
tags -> 'origin' AS origin, tags -> 'organic' AS organic, denomination,brand,name,
operator,public_transport,railway,religion,tags -> 'opening_hours' as opening_hours, ref, tags||hstore('sport', sport)||hstore('leisure', leisure)  AS tags, way as geom,
tags -> 'wheelchair' as wheelchair
FROM planet_osm_point WHERE (sport = 'yoga' OR lower(name) LIKE '%yoga%') AND shop IS NULL

UNION ALL 
>>>>>>> 4c576f7c

---------------------------------- School polygons ----------------------------------
--------------------------primary_school (über Name, wenn kein isced:level)------------------
SELECT osm_id, 'polygon' as origin_geometry, access,"addr:housenumber" as housenumber, 'primary_school' AS amenity, shop, 
tags -> 'origin' AS origin, tags -> 'organic' AS organic, denomination,brand,name,
operator,public_transport,railway,religion,tags -> 'opening_hours' as opening_hours, ref,tags, st_centroid(way) as geom,
tags -> 'wheelchair' as wheelchair  
FROM planet_osm_polygon
WHERE amenity = 'school' AND (
lower(name) LIKE ANY (SELECT (jsonb_array_elements_text((select_from_variable_container_o('amenity_config')->'primary_school'->'add')::jsonb))) AND
lower(name) NOT LIKE ANY (SELECT (jsonb_array_elements_text((select_from_variable_container_o('amenity_config')->'primary_school'->'discard')::jsonb)))
AND tags -> 'isced:level' IS NULL)
OR tags -> 'isced:level' LIKE '%1%'

UNION ALL

--------------secondary_school; Haupt-/Mittel-/Realschule/Gymnasium (über Name, wenn kein isced:level)----------------

SELECT osm_id, 'polygon' as origin_geometry, access,"addr:housenumber" as housenumber, 'secondary_school' AS amenity, shop, 
tags -> 'origin' AS origin, tags -> 'organic' AS organic, denomination,brand,name,
operator,public_transport,railway,religion,tags -> 'opening_hours' as opening_hours, ref,tags, st_centroid(way) as geom,
tags -> 'wheelchair' as wheelchair  
FROM planet_osm_polygon
WHERE amenity = 'school' AND ((
lower(name) LIKE ANY (SELECT (jsonb_array_elements_text((select_from_variable_container_o('amenity_config')->'secondary_school'->'add')::jsonb)))
AND
lower(name) NOT LIKE ANY (SELECT (jsonb_array_elements_text((select_from_variable_container_o('amenity_config')->'secondary_school'->'discard')::jsonb)))
AND tags -> 'isced:level' IS NULL
)
OR tags -> 'isced:level' LIKE ANY (ARRAY['%2%', '%3%'])
)

UNION ALL 

---------------------------------- School points ----------------------------------
---------------------primary_school (über Name, wenn kein isced:level)------------
SELECT osm_id, 'point' as origin_geometry, access,"addr:housenumber" as housenumber, 'primary_school' AS amenity, shop, 
tags -> 'origin' AS origin, tags -> 'organic' AS organic, denomination,brand,name,
operator,public_transport,railway,religion,tags -> 'opening_hours' as opening_hours, ref,tags, st_centroid(way) as geom,
tags -> 'wheelchair' as wheelchair  
FROM planet_osm_point
WHERE amenity = 'school' AND (
lower(name) LIKE ANY (SELECT (jsonb_array_elements_text((select_from_variable_container_o('amenity_config')->'primary_school'->'add')::jsonb))) AND
lower(name) NOT LIKE ANY (SELECT (jsonb_array_elements_text((select_from_variable_container_o('amenity_config')->'primary_school'->'discard')::jsonb)))
AND tags -> 'isced:level' IS NULL)
OR tags -> 'isced:level' LIKE '%1%'

UNION ALL

--------------secondary_school; Haupt-/Mittel-/Realschule/Gymnasium (über Name, wenn kein isced:level)----------------

SELECT osm_id, 'point' as origin_geometry, access,"addr:housenumber" as housenumber, 'secondary_school' AS amenity, shop, 
tags -> 'origin' AS origin, tags -> 'organic' AS organic, denomination,brand,name,
operator,public_transport,railway,religion,tags -> 'opening_hours' as opening_hours, ref,tags, st_centroid(way) as geom,
tags -> 'wheelchair' as wheelchair  
FROM planet_osm_point
WHERE amenity = 'school' AND ((
lower(name) LIKE ANY (SELECT (jsonb_array_elements_text((select_from_variable_container_o('amenity_config')->'secondary_school'->'add')::jsonb)))
AND
lower(name) NOT LIKE ANY (SELECT (jsonb_array_elements_text((select_from_variable_container_o('amenity_config')->'secondary_school'->'discard')::jsonb)))
AND tags -> 'isced:level' IS NULL
)
OR tags -> 'isced:level' LIKE ANY (ARRAY['%2%', '%3%'])
)
);

---------------------------------- Insert kindergartens ----------------------------------

DROP TABLE IF EXISTS kindergartens_polygons;
CREATE TEMP TABLE kindergartens_polygons AS (
SELECT osm_id,'polygon' as origin_geometry, access, "addr:housenumber" as housenumber, amenity, shop, 
tags -> 'origin' AS origin, tags -> 'organic' AS organic, denomination, brand, name,
operator, public_transport, railway, religion, tags -> 'opening_hours' as opening_hours, ref, tags::hstore AS tags, way as geom,
tags -> 'wheelchair' as wheelchair, ST_centroid(way) AS centroid
FROM planet_osm_polygon
WHERE amenity = 'kindergarten' );

DROP TABLE IF EXISTS kindergarten_duplicates;
CREATE TEMP TABLE kindergarten_duplicates AS (
SELECT *
FROM (
	SELECT o.*, ST_Distance(o.centroid,p.centroid) AS distance
	FROM kindergartens_polygons o
	JOIN kindergartens_polygons p
	ON ST_DWithin( o.centroid::geography, p.centroid::geography, select_from_variable_container_s('duplicated_kindergarten_lookup_radius')::float)
	AND NOT ST_Equals(o.centroid, p.centroid)
	) AS duplicates) ;

DELETE FROM kindergartens_polygons WHERE osm_id = ANY (SELECT osm_id FROM kindergarten_duplicates);

INSERT INTO kindergartens_polygons 
SELECT max(osm_id), 'polygon' AS origin_geometry, max(access) AS access, max(housenumber) AS housenumber, 
max(amenity) AS amenity, max(shop) AS shop, max(tags -> 'origin') AS origin, max(tags -> 'organic') AS organic, max(denomination) AS denomination,
max(brand) AS brand, max(name) AS name, max(operator) AS operator, max(public_transport) AS public_transport, max(railway) AS railway,
max(religion) AS religion, max(tags -> 'opening_hours') AS opening_hours, max(REF) AS ref, max(tags::TEXT)::hstore AS tags, null,
max(tags -> 'wheelchair') AS wheelchair, max(centroid)::geometry
FROM kindergarten_duplicates GROUP BY distance;

INSERT INTO pois 

(SELECT DISTINCT p.osm_id,'point' as origin_geometry, p.access, "addr:housenumber" AS housenumber, p.amenity, p.shop, --p."addr:housenumber" doesn't work
p.tags -> 'origin' AS origin, p.tags -> 'organic' AS organic, p.denomination,p.brand,p.name,
p.operator,p.public_transport,p.railway,p.religion,p.tags -> 'opening_hours' as opening_hours, p.ref, p.tags::hstore AS tags, p.way as geom,
p.tags -> 'wheelchair' as wheelchair 
FROM planet_osm_point p
WHERE p.amenity = 'kindergarten'

EXCEPT

SELECT DISTINCT p.osm_id,'point' as origin_geometry, p.access, "addr:housenumber" AS housenumber, p.amenity, p.shop, --p."addr:housenumber" doesn't work
p.tags -> 'origin' AS origin, p.tags -> 'organic' AS organic, p.denomination,p.brand,p.name,
p.operator,p.public_transport,p.railway,p.religion,p.tags -> 'opening_hours' as opening_hours, p.ref, p.tags::hstore AS tags, p.way as geom,
p.tags -> 'wheelchair' as wheelchair 
FROM planet_osm_point p, kindergartens_polygons kp
--WHERE p.amenity = 'kindergarten' AND ST_Intersects(ST_Buffer(p.way::geography,select_from_variable_container_s('duplicated_kindergarten_lookup_radius')::float ), kp.geom)
WHERE p.amenity = 'kindergarten' AND ST_Intersects(p.way, kp.geom))

UNION ALL 

SELECT kp.osm_id, kp.origin_geometry, kp.ACCESS, kp.housenumber, kp.amenity, kp.shop, kp.origin, kp.organic, kp.denomination, kp.brand, kp.name, 
kp.OPERATOR, kp.public_transport, kp.railway, kp.religion, kp.opening_hours, kp.REF, kp.tags, kp.centroid AS geom, kp.wheelchair
FROM kindergartens_polygons kp;


--Distinguish kindergarten - nursery
SELECT pois_reclassification_array('name','kindergarten','amenity','nursery','any');
--- Replicate nurseries to duplicate kindergartens and displace later
SELECT pois_rewrite('nursery','kindergarten','%kindergarten%');
--Distinguish kindergarten - nursery
UPDATE pois p SET amenity = 'nursery'
WHERE amenity = 'kindergarten'	
AND (tags -> 'max_age') = '3';

---------------------------------- Insert outdoor fitness stations ----------------------------------

DROP TABLE IF EXISTS containing_polygons;
CREATE TEMP TABLE containing_polygons (geom geometry);

INSERT INTO containing_polygons
WITH merged_geom AS (
SELECT (ST_Dump(way)).geom AS geom
FROM (
	SELECT ST_Union(way) AS way		
	FROM planet_osm_polygon
	WHERE leisure = 'fitness_station' OR("leisure" = 'pitch' and "sport" = 'fitness'))x)
SELECT m.geom FROM planet_osm_polygon pop, merged_geom m GROUP BY m.geom;

-- Paste zones attributes in containing polygons
DROP TABLE IF EXISTS grouping_polygons;
CREATE TEMP TABLE grouping_polygons  (LIKE planet_osm_polygon INCLUDING INDEXES);

INSERT INTO grouping_polygons
SELECT pop.* FROM containing_polygons
LEFT JOIN planet_osm_polygon pop 
ON ST_Contains(pop.way, geom)
WHERE pop.leisure = 'fitness_station' OR("leisure" = 'pitch' and "sport" = 'fitness');

-- Select points located into polygons 
DROP TABLE IF EXISTS fitness_points;
CREATE TEMP TABLE fitness_points (LIKE planet_osm_point INCLUDING ALL);
INSERT INTO fitness_points(
SELECT DISTINCT pop.* FROM planet_osm_point pop
LEFT JOIN grouping_polygons gp
ON ST_intersects(pop.way, gp.way)
WHERE pop.leisure = 'fitness_station' AND ST_contains(gp.way,pop.way));

--- ADD to pois
INSERT INTO pois(
SELECT pop.osm_id, 'polygon' AS origin_geometry, pop.ACCESS AS ACCESS, pop."addr:housenumber" AS "addr:housenumber",
'outdoor_fitness_station' AS amenity, pop.shop AS store, pop.tags->'origin' AS origin, pop.tags->'organic' AS organic, pop.denomination AS denomination,
pop.brand AS brand, gp.name AS name, pop.OPERATOR AS operator, pop.public_transport AS public_transport, pop.railway AS railway,
pop.religion AS religion, pop.tags->'opening_hours' AS opening_hours, pop.ref AS ref, (pop.tags||hstore('sport', pop.sport)||hstore('leisure', pop.leisure))::hstore  AS tags, ST_Centroid(pop.way) AS geom, pop.tags ->'wheelchair' AS wheelchair
FROM planet_osm_polygon pop
LEFT JOIN grouping_polygons gp
ON ST_intersects(pop.way, gp.way)
WHERE pop.leisure = 'fitness_station'  OR(pop.leisure = 'pitch' and pop.sport = 'fitness')

UNION ALL 

SELECT osm_id, 'point' AS origin_geometry, ACCESS AS ACCESS, "addr:housenumber" AS "addr:housenumber",
'outdoor_fitness_station' AS amenity, shop AS store, tags->'origin' AS origin, tags->'organic' AS organic, denomination AS denomination,
brand AS brand, name AS name, OPERATOR AS operator, public_transport AS public_transport, railway AS railway,
religion AS religion, tags->'opening_hours' AS opening_hours, ref AS ref, (tags||hstore('sport', sport)||hstore('leisure', leisure))::hstore, way AS geom, tags ->'wheelchair' AS wheelchair
FROM fitness_points

UNION ALL

SELECT pop.osm_id, 'point' AS origin_geometry, pop.ACCESS AS ACCESS, pop."addr:housenumber" AS "addr:housenumber",
'outdoor_fitness_station' AS amenity, pop.shop AS store, pop.tags->'origin' AS origin, pop.tags->'organic' AS organic, pop.denomination AS denomination,
pop.brand AS brand, pop.name AS name, pop.OPERATOR AS operator, pop.public_transport AS public_transport, pop.railway AS railway,
pop.religion AS religion, pop.tags->'opening_hours' AS opening_hours, pop.ref AS ref, (pop.tags||hstore('sport', pop.sport)||hstore('leisure', pop.leisure))::hstore, pop.way AS geom, pop.tags ->'wheelchair' AS wheelchair
FROM planet_osm_point pop, fitness_points fp
WHERE pop.leisure = 'fitness_station' 
EXCEPT 
SELECT pop.osm_id, 'point' AS origin_geometry, pop.ACCESS AS ACCESS, pop."addr:housenumber" AS "addr:housenumber",
'outdoor_fitness_station' AS amenity, pop.shop AS store, pop.tags->'origin' AS origin, pop.tags->'organic' AS organic, pop.denomination AS denomination,
pop.brand AS brand, pop.name AS name, pop.OPERATOR AS operator, pop.public_transport AS public_transport, pop.railway AS railway,
pop.religion AS religion, pop.tags->'opening_hours' AS opening_hours, pop.ref AS ref, (pop.tags||hstore('sport', pop.sport)||hstore('leisure', pop.leisure))::hstore, pop.way AS geom, pop.tags ->'wheelchair' AS wheelchair
FROM planet_osm_point pop, fitness_points fp
WHERE pop.leisure = 'fitness_station' AND ST_contains(pop.way, fp.way)
);

-- Reclassificate shops

SELECT pois_reclassification('shop','grocery','amenity','convenience','singlevalue');
SELECT pois_reclassification('shop','fashion','amenity','clothes','singlevalue');

--------------------------------------------- Create GID --------------------------------------------
ALTER TABLE pois add column gid serial;
ALTER TABLE pois add primary key(gid); 
CREATE INDEX index_pois ON pois USING GIST (geom);
CREATE INDEX ON pois(amenity);

---------------------------------------- Refine and move POIS ---------------------------------------
----------------------------------- Clean duplicates in amenities -----------------------------------
SELECT clean_duplicated_amenities_in_pois('primary_school', select_from_variable_container_s('duplicated_primary_school_lookup_radius')::NUMERIC);
SELECT clean_duplicated_amenities_in_pois('secondary_school', select_from_variable_container_s('duplicated_secondary_school_lookup_radius')::NUMERIC);

-------------------------------------- Displace overlapped POIS -------------------------------------
SELECT pois_displacement(ARRAY['nursery','kindergarten'], 5::float, 50::float, 30::float);
SELECT pois_displacement(ARRAY['primary_school','secondary_school'], 5::float8, 50::float8, 30::float8);

----------------------------------- Refine POIS based on categories ----------------------------------
SELECT pois_reclassification('shop','grocery','amenity','convenience','singlevalue');
SELECT pois_reclassification('shop','fashion','amenity','clothes','singlevalue');

UPDATE pois SET amenity = shop
WHERE shop IS NOT NULL;
ALTER TABLE pois DROP COLUMN shop;

SELECT pois_reclassification_array('name','supermarket','amenity','discount_supermarket','any');
SELECT pois_reclassification_array('name','supermarket','amenity','hypermarket','any');
SELECT pois_reclassification_array('name','supermarket','amenity','no_end_consumer_store','any');
SELECT pois_reclassification_array('name','supermarket','amenity','health_food','any');

--Refinement Discount Gyms
SELECT pois_reclassification_array('name','gym','amenity','discount_gym','any');

UPDATE pois SET amenity = 'organic'
WHERE organic = 'only'
AND (amenity = 'supermarket' OR amenity = 'convenience');

UPDATE pois SET amenity = 'international_supermarket'
WHERE origin is not null
AND (amenity = 'supermarket' OR amenity = 'convenience');

--------------------------------- END Refine POIS based on categories --------------------------------
--Select relevant operators bicycle_rental
DELETE FROM pois 
WHERE (NOT lower(operator) ~~ 
ANY
(
	SELECT concat('%',jsonb_array_elements_text(select_from_variable_container_o('pois_search_conditions')->'operators_bicycle_rental'),'%')
)  
OR operator IS NULL) 
AND amenity = 'bicycle_rental';

--INSERT public_transport_stops
WITH pt AS (
	SELECT osm_id,'bus_stop' as public_transport_stop,name,tags -> 'wheelchair' AS wheelchair, way as geom FROM planet_osm_point 
	WHERE highway = 'bus_stop' AND name IS NOT NULL
	UNION ALL
	SELECT osm_id,'bus_stop' as public_transport_stop,name,tags -> 'wheelchair' AS wheelchair, way as geom FROM planet_osm_point 
	WHERE public_transport = 'platform' AND highway <> 'bus_stop'
	AND name IS NOT NULL AND tags -> 'bus'='yes'
	UNION ALL
	SELECT osm_id,'tram_stop' as public_transport_stop,name,tags -> 'wheelchair' AS wheelchair,way as geom FROM planet_osm_point 
	WHERE public_transport = 'stop_position' 
	AND tags -> 'tram'='yes'
	AND name IS NOT NULL
	UNION ALL
	SELECT osm_id,'subway_entrance' as public_transport,name,tags -> 'wheelchair' AS wheelchair, way as geom FROM planet_osm_point
	WHERE railway = 'subway_entrance'
	UNION ALL
	SELECT osm_id,'rail_station' as public_transport,name,tags -> 'wheelchair' AS wheelchair,way as geom 
	FROM planet_osm_point WHERE railway = 'stop'
	AND tags -> 'train' ='yes'
)
INSERT INTO pois (osm_id,origin_geometry,amenity,name,wheelchair,geom) 
SELECT osm_id,'point',public_transport_stop,name,wheelchair,geom 
FROM pt;

DO $$     
	DECLARE 
		pois_categories text[]; 
    BEGIN 
        IF EXISTS
            ( SELECT 1
              FROM   information_schema.tables 
              WHERE  table_schema = 'public'
              AND    table_name = 'pois_custom_no_fusion'
            )
        THEN

			pois_categories = (SELECT ARRAY_AGG(DISTINCT amenity) FROM pois_custom_no_fusion p);
			DELETE FROM pois 
			WHERE amenity IN (SELECT UNNEST(pois_categories)) 
			AND osm_id IS NOT NULL; 
		
			INSERT INTO pois (origin_geometry,amenity,name,geom)
			SELECT 'point', amenity, name, geom 
			FROM pois_custom_no_fusion;
		END IF;
    END
$$ ;

WITH x AS (
	SELECT 'subway' as public_transport,name,way as geom  FROM planet_osm_point 
	WHERE public_transport ='station' 
	AND tags -> 'subway' = 'yes' AND railway <> 'proposed'
),
close_entrances AS (
	SELECT p.geom,x.name,min(st_distance(p.geom::geography,x.geom::geography))
	FROM pois p, x
	WHERE p.geom && ST_Buffer(x.geom::geography,500)::geometry
	GROUP BY p.geom,x.name
)
UPDATE pois p set name = c.name 
FROM close_entrances c
WHERE p.geom = c.geom
AND amenity = 'subway_entrance';

-- Multipoint for Sports center and waterparks

DROP TABLE IF EXISTS community_sports_center;
DROP TABLE IF EXISTS waterpark;
CREATE TABLE community_sports_center (LIKE planet_osm_polygon INCLUDING INDEXES);
INSERT INTO community_sports_center
SELECT * 
FROM planet_osm_polygon 
WHERE 
(
	(leisure = 'sports_centre' AND 
	lower(name) ~~ ANY (ARRAY(SELECT '%'||jsonb_array_elements_text(select_from_variable_container_o('pois_search_conditions') -> 'community_sport_centre') || '%')))
	OR 
	(landuse = 'recreation_ground' AND lower(name) ~~ ANY (ARRAY(SELECT '%'||jsonb_array_elements_text(select_from_variable_container_o('pois_search_conditions') -> 'community_sport_centre') || '%')
))
)
AND amenity IS NULL 
AND NOT (building IS NOT NULL AND sport IS null);

SELECT derive_access_from_polygons('community_sports_center','community_sports_center');
DROP TABLE IF EXISTS community_sports_center;

CREATE TABLE waterpark (LIKE planet_osm_polygon INCLUDING INDEXES);
INSERT INTO waterpark
SELECT * 
FROM planet_osm_polygon WHERE leisure = 'water_park' AND amenity IS NULL;
SELECT derive_access_from_polygons('waterpark','waterpark');
DROP TABLE IF EXISTS waterpark;

--- Create areas of interest ---

DROP TABLE IF EXISTS aois;
CREATE TABLE aois (LIKE pois INCLUDING ALL );
ALTER TABLE aois ADD COLUMN sport TEXT;
INSERT INTO aois (osm_id, origin_geometry, "access", housenumber, amenity, origin, organic, denomination, brand, name, "operator", public_transport, railway, religion, opening_hours, "ref", tags, geom, wheelchair, sport)

--- Insert park polygons
WITH area_limit AS (
SELECT jsonb_array_elements_text((select_from_variable_container_o('areas_boundaries')->'parks'->'small')::jsonb)::DOUBLE PRECISION
),
joined_parks AS (
	SELECT (ST_dump(ST_union(way))).geom AS geom 
	FROM planet_osm_polygon
	WHERE (leisure IN ('park','nature_reserve','garden') 
	OR landuse IN ('village_green','grass')
	OR (landuse = 'recreation_ground' AND surface = 'grass')) 
	AND (access is NULL OR access not in ('private','customers', 'permissive','no')) 
), all_parks AS (
	SELECT osm_id, 'polygon' AS origin_geometry, ACCESS AS ACCESS, '' AS housenumber, 'park' AS amenity, tags->'origin' AS origin , tags->'organic' AS organic, denomination, brand, name,
	operator, public_transport, railway, religion, tags->'opening_hours' AS opening_hours, REF,tags,way AS geom, tags->'wheelchair' AS wheelchair, sport FROM planet_osm_polygon
	WHERE (leisure IN ('park','nature_reserve','garden') 
	OR landuse IN ('village_green','grass')
	OR (landuse = 'recreation_ground' AND surface = 'grass')) 
	AND (access is NULL OR access not in ('private','customers', 'permissive','no')) 
), parks_id AS (
SELECT ap.*, jp.geom AS agg_geom, ST_Area(ap.geom::geography), row_number() over(PARTITION BY jp.geom ORDER BY ST_Area(ap.geom::geography) desc) AS row_no FROM all_parks ap
JOIN joined_parks jp
ON ST_Intersects(ST_centroid(ap.geom), jp.geom) 
ORDER BY jp.geom DESC, st_area DESC)
SELECT osm_id, origin_geometry, ACCESS, housenumber, amenity, origin, organic, denomination, brand, name, OPERATOR, public_transport, railway, religion, opening_hours, REF, tags,agg_geom AS geom, wheelchair, sport
FROM parks_id 
WHERE row_no = 1 
AND ST_area(agg_geom::geography) >= (SELECT * FROM area_limit)

UNION ALL
--- Insert forest polygons
(WITH area_limit AS (
SELECT jsonb_array_elements_text((select_from_variable_container_o('areas_boundaries')->'forest'->'small')::jsonb)::DOUBLE PRECISION
) SELECT osm_id, 'polygon' AS origin_geometry, "access" AS ACCESS, '' AS housenumber, 'forest' AS amenity, tags->'origin' AS origin , tags->'organic' AS organic, denomination, brand, name,
	OPERATOR, public_transport, railway, religion, tags->'opening_hours' AS opening_hours, REF,tags,way AS geom, tags->'wheelchair' AS wheelchair, sport
	FROM planet_osm_polygon pop 
	WHERE ("natural" = 'wood' OR landuse = 'forest') AND ST_area(way::geography) >= (SELECT * FROM area_limit)
	AND (access is NULL OR access not in ('private','customers', 'permissive','no')) 
	)

UNION ALL
--- Insert rivers polygons
SELECT osm_id, 'polygon' AS origin_geometry, "access" AS ACCESS, '' AS housenumber, 'river' AS amenity, tags->'origin' AS origin , tags->'organic' AS organic, denomination, brand, name,
	OPERATOR, public_transport, railway, religion, tags->'opening_hours' AS opening_hours, REF,tags,way AS geom, tags->'wheelchair' AS wheelchair, sport
	FROM planet_osm_polygon pop 
	WHERE (("natural" = 'water' AND (water = 'river' OR water = 'canal' OR water = 'fish_pass')) OR waterway IS NOT NULL) 
	AND (access is NULL OR access not in ('private','customers', 'permissive','no')) 

UNION ALL
--- Insert lakes polygons	
SELECT osm_id, 'polygon' AS origin_geometry, "access" AS ACCESS, '' AS housenumber, 'lake' AS amenity, tags->'origin' AS origin , tags->'organic' AS organic, denomination, brand, name,
	OPERATOR, public_transport, railway, religion, tags->'opening_hours' AS opening_hours, REF,tags,way AS geom, tags->'wheelchair' AS wheelchair, sport
	FROM planet_osm_polygon pop 
	WHERE (("natural" = 'water' AND (water = 'lake' OR water = 'pond' OR water = 'basin' OR water = 'reservoir')) OR ("natural" = 'water' AND sport = 'swimming') 
	AND (access is NULL OR access not in ('private','customers', 'permissive','no')) 
	)

UNION ALL 
-- Insert heath and scrubs
(WITH area_limit AS(
	SELECT jsonb_array_elements_text((select_from_variable_container_o('areas_boundaries')->'heath'->'small')::jsonb)::DOUBLE PRECISION),
heath_scrub AS(
	SELECT (ST_dump(ST_union(way))).geom AS geom
	FROM planet_osm_polygon
	WHERE ("natural" = 'scrub' OR "natural"='heath') AND (ACCESS != 'private' OR ACCESS IS NULL)),
all_heath AS (
	SELECT osm_id, 'polygon' AS origin_geometry, ACCESS AS ACCESS, '' AS housenumber, 'heath_scrub' AS amenity, tags->'origin' AS origin , tags->'organic' AS organic, denomination, brand, name,
	operator, public_transport, railway, religion, tags->'opening_hours' AS opening_hours, REF,tags,way AS geom, tags->'wheelchair' AS wheelchair, sport FROM planet_osm_polygon
	WHERE ("natural" = 'scrub' OR "natural"='heath') AND (ACCESS != 'private' OR ACCESS IS NULL)),
heath_id AS (
	SELECT ah.*, hs.geom AS agg_geom, row_number() over(PARTITION BY hs.geom ORDER BY ST_Area(ah.geom::geography)DESC) AS row_no FROM all_heath ah
	JOIN heath_scrub hs
	ON ST_Intersects(ST_Centroid(ah.geom), hs.geom))	
SELECT osm_id, origin_geometry, ACCESS, housenumber, amenity, origin, organic, denomination, brand, name, OPERATOR, public_transport, railway, religion, opening_hours, REF, tags,agg_geom AS geom, wheelchair, sport
FROM heath_id 
WHERE row_no = 1 
AND ST_area(agg_geom::geography) >= (SELECT * FROM area_limit)
AND (access is NULL OR access not in ('private','customers', 'permissive','no')) 
);

-- Classificate areas by size

-- UPDATE aois SET amenity = 'big_heath_scrub' WHERE amenity = 'small_heath_scrub' AND ST_area(geom::geography)>= (SELECT jsonb_array_elements_text((select_from_variable_container_o('areas_boundaries')->'heath'->'large')::jsonb)::DOUBLE PRECISION);
-- UPDATE aois SET amenity = 'big_park' WHERE amenity = 'small_park' AND ST_area(geom::geography)>= (SELECT jsonb_array_elements_text((select_from_variable_container_o('areas_boundaries')->'parks'->'large')::jsonb)::DOUBLE PRECISION);
-- UPDATE aois SET amenity = 'big_forest' WHERE amenity = 'small_forest' AND ST_area(geom::geography)>= (SELECT jsonb_array_elements_text((select_from_variable_container_o('areas_boundaries')->'forest'->'large')::jsonb)::DOUBLE PRECISION);
-- UPDATE aois SET amenity = 'swimming_lake' WHERE amenity = 'lake' AND sport = 'swimming';
-- ALTER TABLE aois DROP COLUMN sport;

--- Create entries to polygons ---
--SELECT generate_entries_from_polygons(ARRAY['big_park','small_park','big_heath_scrub','small_heath_scrub','small_forest','big_forest'],ARRAY['path','footway','cycleway','track','pedestrian','service']);

--- END areas of interest----
-- If custom_pois exists, run pois fusion 
DO $$                  
    BEGIN 
        IF EXISTS
            ( SELECT 1
              FROM   information_schema.tables 
              WHERE  table_schema = 'public'
              AND    table_name = 'custom_pois'
            )
        THEN
			--Run pois_fusion
			PERFORM pois_fusion();
        END IF ;
    END
$$ ;


--CREATE copy of pois for scenarios
DROP TABLE IF EXISTS pois_userinput;
CREATE TABLE pois_userinput (like pois INCLUDING ALL);
INSERT INTO pois_userinput
SELECT * FROM pois;

ALTER TABLE pois_userinput ADD COLUMN userid integer;
CREATE INDEX ON pois_userinput(userid);
ALTER TABLE pois_userinput ADD COLUMN scenario_id integer;
CREATE INDEX ON pois_userinput(scenario_id);
--Add Foreign Key to pois_userinput 
ALTER TABLE pois_userinput ADD COLUMN pois_modified_id integer; 
ALTER TABLE pois_userinput
ADD CONSTRAINT pois_userinput_id_fkey FOREIGN KEY (pois_modified_id) 
REFERENCES pois_modified(gid) ON DELETE CASCADE;<|MERGE_RESOLUTION|>--- conflicted
+++ resolved
@@ -62,11 +62,7 @@
 FROM planet_osm_polygon
 WHERE (shop = 'supermarket' OR shop = 'wholesale')
 
-<<<<<<< HEAD
-union all
-=======
-UNION ALL
->>>>>>> 4c576f7c
+UNION ALL
 
 -- Add kiosks
 SELECT osm_id,'polygon' as origin_geometry, access,"addr:housenumber" as housenumber, 'kiosk' as amenity, shop, 
@@ -77,21 +73,12 @@
 
 UNION ALL 
 
-<<<<<<< HEAD
 --Add government
 SELECT osm_id,'polygon' as origin_geometry, access,"addr:housenumber" as housenumber, amenity, shop, 
 tags -> 'origin' AS origin, tags -> 'organic' AS organic, denomination,brand,name,
 operator,public_transport,railway,religion,tags -> 'opening_hours' as opening_hours, ref,tags, st_centroid(way) as geom, tags -> 'wheelchair' as wheelchair  
 FROM planet_osm_polygon
 WHERE (office = 'government' or amenity = 'public_building')
-=======
--- Add government
-SELECT osm_id,'polygon' as origin_geometry, access,"addr:housenumber" as housenumber, 'public_administration' as amenity, shop, 
-tags -> 'origin' AS origin, tags -> 'organic' AS organic, denomination,brand,name,
-operator,public_transport,railway,religion,tags -> 'opening_hours' as opening_hours, ref,tags, st_centroid(way) as geom, tags -> 'wheelchair' as wheelchair  
-FROM planet_osm_polygon
-WHERE amenity = 'public_building'
->>>>>>> 4c576f7c
 
 UNION ALL
 
@@ -145,12 +132,9 @@
 tags -> 'wheelchair' as wheelchair  
 FROM planet_osm_point 
 WHERE (leisure = 'fitness_centre' OR (leisure = 'sports_centre' AND sport = 'fitness'))
-<<<<<<< HEAD
 AND ((sport IN('multi','fitness') OR sport IS NULL)
 	or (sport = 'yoga' OR lower(name) LIKE '%yoga%') AND shop IS null)
-=======
-AND (sport IN('multi','fitness') OR sport IS NULL) 
->>>>>>> 4c576f7c
+
 
 UNION ALL 
 
@@ -160,36 +144,11 @@
 tags -> 'wheelchair' as wheelchair  
 FROM planet_osm_polygon
 WHERE (leisure = 'fitness_centre' OR (leisure = 'sports_centre' AND sport = 'fitness'))
-<<<<<<< HEAD
 AND ((sport IN('multi','fitness') OR sport IS NULL)
 	or (sport = 'yoga' OR lower(name) LIKE '%yoga%') AND shop IS null)
 
 UNION ALL 
 
-=======
-AND (sport IN('multi','fitness') OR sport IS NULL)
-
-UNION ALL 
-
-SELECT osm_id,'polygon' as origin_geometry, access,"addr:housenumber" as housenumber, 'gym' AS amenity, shop, 
-tags -> 'origin' AS origin, tags -> 'organic' AS organic, denomination,brand,name,
-operator,public_transport,railway,religion,tags -> 'opening_hours' as opening_hours, ref, tags||hstore('sport', sport)||hstore('leisure', leisure)  AS tags, ST_Centroid(way) as geom,
-tags -> 'wheelchair' as wheelchair  
-FROM planet_osm_polygon
-WHERE (leisure = 'fitness_centre' OR (leisure = 'sports_centre' AND sport = 'fitness'))
-AND (sport IN('multi','fitness') OR sport IS NULL)
-
-UNION ALL 
-
--- Add Yoga centers (as gyms)
-SELECT osm_id,'point' as origin_geometry, access,"addr:housenumber" as housenumber, 'gym' AS amenity, shop, 
-tags -> 'origin' AS origin, tags -> 'organic' AS organic, denomination,brand,name,
-operator,public_transport,railway,religion,tags -> 'opening_hours' as opening_hours, ref, tags||hstore('sport', sport)||hstore('leisure', leisure)  AS tags, way as geom,
-tags -> 'wheelchair' as wheelchair
-FROM planet_osm_point WHERE (sport = 'yoga' OR lower(name) LIKE '%yoga%') AND shop IS NULL
-
-UNION ALL 
->>>>>>> 4c576f7c
 
 ---------------------------------- School polygons ----------------------------------
 --------------------------primary_school (über Name, wenn kein isced:level)------------------
