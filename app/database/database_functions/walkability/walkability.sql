--- conflicted
+++ resolved
@@ -84,7 +84,6 @@
 	+ select_weight_walkability('parking',parking)
 )
 *(100/0.14);
-<<<<<<< HEAD
 
 --security--
 UPDATE footpaths_union f SET security = 
@@ -92,7 +91,8 @@
     select_weight_walkability('lit_classified',lit_classified) 
 )
 *(100/0.14);
-=======
+
+
 --- Comfort indicators
 -- Benches
 
@@ -237,4 +237,3 @@
 ALTER TABLE footpaths_union DROP COLUMN IF EXISTS toilet;
 ALTER TABLE footpaths_union DROP COLUMN IF EXISTS drinking;
 ALTER TABLE footpaths_union DROP COLUMN IF EXISTS marking;
->>>>>>> 204764ee
