--- conflicted
+++ resolved
@@ -31,12 +31,8 @@
         with open(os.path.dirname(__file__) + "/../../../config/db/db_dev.yaml", 'r') as stream:
             db_conf = yaml.load(stream, Loader=yaml.FullLoader)
     except EnvironmentError:
-<<<<<<< HEAD
-        print("Using env variables.")
-=======
         x = "Using env variables."
         #print("Using env variables.")
->>>>>>> a3f73e59
 
     # Config Database from db_dev or env variables. 
     DATABASE_HOST = os.getenv('POSTGRES_HOST', default=db_conf["HOST"])
