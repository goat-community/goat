--- conflicted
+++ resolved
@@ -202,13 +202,6 @@
         for property_ in properties:
             gdf[property_] = str(gdf["properties"][0][property_])
 
-<<<<<<< HEAD
-        reached_opportunities = features[0]["properties"]["reached_opportunities"].keys(
-        )
-        for oportunity in reached_opportunities:
-            gdf[oportunity] = str(gdf["properties"][0]
-                                  ["reached_opportunities"][oportunity])
-=======
         reached_opportunities = features[0]["properties"]["reached_opportunities"]
         for oportunity in reached_opportunities.keys():
             if type(reached_opportunities[oportunity]) is dict:
@@ -217,7 +210,6 @@
             else:
                 gdf[oportunity] = str(reached_opportunities[oportunity])
 
->>>>>>> 2f073c95
         gdf = gdf.drop(["properties"], axis=1)
         # Preliminary fix for tranlation POIs categories
         ########################################################################################################################
