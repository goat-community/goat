import bisect
from datetime import datetime, timedelta
from typing import Any

import numpy as np
import pandas as pd
import pyproj
import asyncio
from fastapi import HTTPException
from fastapi.encoders import jsonable_encoder
from geojson import Feature, FeatureCollection
from geopandas import GeoSeries
from rich import print
from shapely import wkb
from shapely.geometry import Polygon
from shapely.ops import transform, unary_union
from sqlalchemy import func
from sqlalchemy.ext.asyncio.session import AsyncSession
from sqlalchemy.future import select
from sqlalchemy.orm import Session
from sqlalchemy.sql import delete, text

from src import crud, schemas
from src.crud.base import CRUDBase
from src.db import models
from src.db.models import data_upload
from src.db.session import legacy_engine
from src.exts.cpp.bind import isochrone as isochrone_cpp
from src.resources.enums import SQLReturnTypes
from src.schemas.isochrone import (
    IsochroneDTO,
    IsochroneScenario,
    IsochroneSettings,
    IsochroneStartingPointCoord,
    IsochroneAccessMode,
    IsochroneStartingPoint,
    IsochroneMode,
    IsochroneOutput,
    IsochroneOutputType,
)


class CRUDGridCalculation(
    CRUDBase[models.GridCalculation, models.GridCalculation, models.GridCalculation]
):
    pass


# Alternative to_sql() *method* for DBs that support COPY FROM
import csv
from io import StringIO


def psql_insert_copy(table, conn, keys, data_iter):
    """
    Execute SQL statement inserting data

    Parameters
    ----------
    table : pandas.io.sql.SQLTable
    conn : sqlalchemy.engine.Engine or sqlalchemy.engine.Connection
    keys : list of str
        Column names
    data_iter : Iterable that iterates the values to be inserted
    """
    # gets a DBAPI connection that can provide a cursor
    dbapi_conn = conn.connection
    with dbapi_conn.cursor() as cur:
        s_buf = StringIO()
        writer = csv.writer(s_buf)
        writer.writerows(data_iter)
        s_buf.seek(0)

        columns = ", ".join(['"{}"'.format(k) for k in keys])
        if table.schema:
            table_name = "{}.{}".format(table.schema, table.name)
        else:
            table_name = table.name

        sql = "COPY {} ({}) FROM STDIN WITH CSV".format(table_name, columns)
        cur.copy_expert(sql=sql, file=s_buf)


class CRUDIndicator:
    # == WALKING AND CYCLING INDICATORS ==#

    async def prepare_starting_points(self, db: AsyncSession, current_user: models.User):
        """Get starting points for heatmap calculation."""

        await db.execute(text("DROP TABLE IF EXISTS temporal.heatmap_grid_helper;"))
        await db.commit()
        query = text(
            """
            CREATE TABLE temporal.heatmap_grid_helper AS 
            WITH relevant_study_area_ids AS 
            (
                SELECT id FROM basic.study_area WHERE id IN (281460, 44021, 83110000, 91620000, 9564, 9188, 9174, 9178, 9177, 9175, 9184, 9188, 9179, 9564)
            ),
            cnt AS 
            (
                SELECT count(*) cnt 
                FROM basic.grid_visualization g, basic.study_area_grid_visualization s
                WHERE s.study_area_id IN (SELECT * FROM relevant_study_area_ids) 
                AND g.id = s.grid_visualization_id 
            ) 
            SELECT ST_ClusterKMeans(g.geom, (cnt / 50)::integer) OVER() AS cid, g.id, g.geom, False as already_processed  
            FROM basic.grid_visualization g, basic.study_area_grid_visualization s, cnt 
            WHERE s.study_area_id IN (SELECT * FROM relevant_study_area_ids) 
            AND g.id = s.grid_visualization_id 
            """
        )
        await db.execute(query)
        await db.commit()

    async def clean_tables(self, db: AsyncSession):
        """Clean tables reached edges."""
        # Clean tables for heatmap edges
        await db.execute(text("DROP TABLE IF EXISTS temporal.size_isochrone_heatmap;"))
        await db.execute(text("TRUNCATE customer.reached_edge_full_heatmap;"))
        await db.execute(text("TRUNCATE customer.reached_edge_heatmap_grid_calculation;"))
        await db.commit()

        # Reset serials columns
        await db.execute(
            text("ALTER SEQUENCE customer.reached_edge_full_heatmap_id_seq RESTART WITH 1;")
        )
        await db.execute(
            text(
                "ALTER SEQUENCE customer.reached_edge_heatmap_grid_calculation_id_seq RESTART WITH 1;"
            )
        )
        await db.commit()

    async def process_heatmap_edges(self, db: AsyncSession):
        """Process heatmap edges."""

        await db.execute(
            text(
                """INSERT INTO customer.reached_edge_full_heatmap(edge_id, geom)
                    SELECT a.edge_id, ST_TRANSFORM(ST_SETSRID(
                        ST_GeomFromGeoJSON('{"type":"LineString","coordinates":' || a.geom || '}'),
                        3857
                    ), 4326) AS geom  
                    FROM temporal.artificial_full_edges a;"""
            )
        )
        await db.commit()

        await db.execute(
            text(
                """INSERT INTO customer.reached_edge_full_heatmap(geom, edge_id)
                WITH merged AS 
                (
                    SELECT f.edge_id
                    FROM temporal.full_edges f
                    LEFT JOIN customer.reached_edge_full_heatmap r 
                    ON f.edge_id = r.edge_id 
                    WHERE r.edge_id IS NULL  
                )
                SELECT e.geom, m.edge_id 
                FROM merged m, basic.edge e 
                WHERE m.edge_id = e.id; """
            )
        )
        await db.commit()

    async def compute_traveltime(
        self, db: AsyncSession, db_sync: Session, current_user: models.User
    ):
        before = datetime.now()
        kmeans_classes = await db.execute(
            text("SELECT DISTINCT cid FROM temporal.heatmap_grid_helper;")
        )
        kmeans_classes = kmeans_classes.fetchall()
        kmeans_classes = [c[0] for c in kmeans_classes]

        await db.execute(
            "SELECT basic.heatmap_prepare_artificial(:kmeans_classes);",
            {"kmeans_classes": kmeans_classes},
        )
        await db.commit()

        cnt = 0
        cnt_sections = len(kmeans_classes)

        for kmeans_class in kmeans_classes:
            cnt += 1
            starting_time_section = datetime.now()

            # Get starting points for starting grids
            starting_points = await db.execute(
                text(
                    """SELECT v.id AS starting_id, c.id AS grid_calculation_id, ST_X(ST_CENTROID(v.geom)) AS x, ST_Y(ST_CENTROID(v.geom)) AS y   
                    FROM temporal.heatmap_starting_vertices v, basic.grid_calculation c, temporal.heatmap_grid_helper h  
                    WHERE ST_Intersects(v.geom, c.geom)
                    AND c.grid_visualization_id = h.id 
                    AND h.cid = :cid 
                    AND h.already_processed = False 
                    """
                ),
                {"cid": kmeans_class},
            )

            starting_points = starting_points.fetchall()
            starting_id = [i[0] for i in starting_points]

            # Check if there are no starting points
            if len(starting_id) == 0:
                continue

            grid_ids = [i[1] for i in starting_points]
            dict_starting_ids = dict(zip(starting_id, grid_ids))

            starting_points_dto_arr = []
            for i in starting_points:
                starting_points_dto_arr.append(IsochroneStartingPointCoord(lat=i[3], lon=i[2]))

            # Create Isochrone DTO for heatmap calculation
            # TODO: Adjust DTO to properly work with heatmap
            obj_multi_isochrones = IsochroneDTO(
                mode="walking",
                settings=IsochroneSettings(
                    travel_time=20,
                    speed=5,
                    walking_profile="standard",
                ),
                starting_point=IsochroneStartingPoint(
                    input=starting_points_dto_arr,
                    region_type="study_area",  # Dummy to avoid validation error
                    region=[1, 2, 3],  # Dummy to avoid validation error
                ),
                output=IsochroneOutput(format=IsochroneOutputType.GRID),
                scenario=IsochroneScenario(
                    id=1,
                    name="Default",
                ),
            )
            # Read network
            starting_time_network = datetime.now()
            network = await crud.isochrone.read_network(
                db=db,
                obj_in=obj_multi_isochrones,
                current_user=current_user,
                isochrone_type=schemas.isochrone.IsochroneTypeEnum.heatmap.value,
            )

            edges_network = network[0]
            network_ids = network[1]
            distance_limits = [1200]
            reading_time_network = (datetime.now() - starting_time_network).total_seconds()

            # Compute isochrones for connectivity heatmap
            await self.compute_connectivity_heatmap(
                db_sync, edges_network, dict_starting_ids, network_ids, distance_limits
            )

            # Compute traveltime
            starting_time_calculation = datetime.now()
            try:
                result = isochrone_cpp(edges_network, network_ids, distance_limits)
            except Exception as e:
                print(f"Error: {e}")
                continue
            calculation_time_catchment = (
                datetime.now() - starting_time_calculation
            ).total_seconds()

            network_df = pd.DataFrame(
                [
                    {
                        "edge_id": getattr(f, "edge"),
                        "start_cost": getattr(f, "start_cost"),
                        "end_cost": getattr(f, "end_cost"),
                        "start_perc": getattr(f, "start_perc"),
                        "end_perc": getattr(f, "end_perc"),
                        "start_id": getattr(f, "start_id"),
                        "geom": getattr(f, "shape"),
                    }
                    for f in result.network
                ]
            )
            network_df["grid_calculation_id"] = network_df["start_id"].map(dict_starting_ids)

            # Classify network
            network_df.loc[~network_df["start_perc"].isin([0, 1]), "edge_type"] = "p"
            network_df.loc[~network_df["end_perc"].isin([0, 1]), "edge_type"] = "p"
            network_df.loc[
                (network_df["edge_id"] > 2000000000) & (network_df["edge_type"] == "p"),
                "edge_type",
            ] = "ap"
            network_df.loc[
                (network_df["edge_id"] > 2000000000) & (network_df["edge_type"].isnull()),
                "edge_type",
            ] = "a"

            network_df["start_perc"] = network_df["start_perc"] * 10000
            network_df["end_perc"] = network_df["end_perc"] * 10000
            network_df = network_df.astype(
                {
                    "start_cost": int,
                    "end_cost": int,
                    "start_perc": int,
                    "end_perc": int,
                    "geom": str,
                }
            )

            network_df.loc[
                (network_df["edge_type"] != "p") & (network_df["edge_type"] != "ap"), "start_perc"
            ] = np.nan
            network_df.loc[
                (network_df["edge_type"] != "p") & (network_df["edge_type"] != "ap"), "end_perc"
            ] = np.nan
            network_df["end_perc"] = network_df["end_perc"].astype("Int64")
            network_df["start_perc"] = network_df["start_perc"].astype("Int64")

            # Write network to database
            artificial_full_edges = network_df[network_df["edge_type"] == "a"][["edge_id", "geom"]]
            artificial_full_edges = artificial_full_edges.drop_duplicates(
                subset=["edge_id", "geom"], keep="last"
            )
            artificial_full_edges.to_sql(
                "artificial_full_edges",
                legacy_engine,
                method=psql_insert_copy,
                index=True,
                if_exists="replace",
                chunksize=10000,
                schema="temporal",
            )
            full_edges = network_df[network_df["edge_type"].isnull()][["edge_id"]].drop_duplicates(
                "edge_id", keep="last"
            )
            full_edges.to_sql(
                "full_edges",
                legacy_engine,
                method=psql_insert_copy,
                index=True,
                if_exists="replace",
                chunksize=10000,
                schema="temporal",
            )

            edges_traveltime = network_df[
                [
                    "edge_id",
                    "start_cost",
                    "end_cost",
                    "start_perc",
                    "end_perc",
                    "grid_calculation_id",
                    "edge_type",
                ]
            ]
            edges_traveltime.rename(columns={"edge_id": "reached_edge_heatmap_id"}, inplace=True)
            edges_traveltime.to_sql(
                "reached_edge_heatmap_grid_calculation",
                legacy_engine,
                method=psql_insert_copy,
                index=False,
                if_exists="append",
                chunksize=10000,
                schema="customer",
            )

            # Process edges inside database
            await self.process_heatmap_edges(db)

            # Finalize connectivity heatmap
            await self.finalize_connectivity_heatmap(db)

            print(
                "#################################################################################################################"
            )
            print(
                f"INFO: You computed [bold magenta]{cnt}[/bold magenta] out of [bold magenta]{cnt_sections}[/bold magenta] added."
            )
            print(
                f"INFO: Section contains [bold magenta]{len(starting_points)}[/bold magenta] starting points"
            )
            print(
                f"INFO: This section took [bold magenta]{(datetime.now() - starting_time_section).total_seconds()} s[/bold magenta]. For reading the network [bold magenta]{reading_time_network} s[/bold magenta] and for computing the catchments [bold magenta]{calculation_time_catchment} s[/bold magenta]."
            )
            print(
                "#################################################################################################################"
            )

        print(
            f"It took [bold magenta]{(datetime.now() - before).total_seconds() / 60} minutes[/bold magenta] to compute the isochrones."
        )

    async def compute_connectivity_heatmap(
        self, db, edges_network, dict_starting_ids, starting_ids, distance_limits
    ):
        # Compute isochrones for connectivity heatmap
        isochrones_connectivity = isochrone_cpp(edges_network, starting_ids, distance_limits)

        isochrones = {}
        for isochrone_result in isochrones_connectivity.isochrone:
            isochrones[isochrone_result.start_id] = {}
            for step in sorted(isochrone_result.shape):
                if len(isochrone_result.shape[step]) > 2:
                    if list(isochrones[isochrone_result.start_id].keys()) == []:
                        isochrones[isochrone_result.start_id][step] = {}
                        isochrones[isochrone_result.start_id][step]["shape"] = GeoSeries(
                            Polygon(isochrone_result.shape[step])
                        )
                    else:
                        isochrones[isochrone_result.start_id][step] = {}
                        isochrones[isochrone_result.start_id][step]["shape"] = GeoSeries(
                            isochrones[isochrone_result.start_id][previous_step]["shape"].union(
                                Polygon(isochrone_result.shape[step])
                            )
                        )
                    previous_step = step

        average_area_isochrones = []
        for start_id, shapes in isochrones.items():
            row_to_update = {}
            for step in shapes:
                isochrones[start_id][step]["area_isochrone"] = float(
                    isochrones[start_id][step]["shape"].area
                )
            row_to_update["id"] = dict_starting_ids[start_id]
            row_to_update["area_isochrone"] = sum(
                isochrones[start_id][step]["area_isochrone"] for step in isochrones[start_id]
            )
            average_area_isochrones.append(row_to_update)

        pd.DataFrame(average_area_isochrones).to_sql(
            "size_isochrone_heatmap",
            legacy_engine,
            method=psql_insert_copy,
            index=True,
            if_exists="append",
            schema="temporal",
        )

        return {"msg": "Success"}

    async def finalize_connectivity_heatmap(self, db):
        await db.execute(
            text(
                """WITH grouped AS 
            (
                SELECT g.grid_visualization_id, avg(area_isochrone) area_isochrone  
                FROM temporal.size_isochrone_heatmap s, basic.grid_calculation g
                WHERE s.id = g.id
                GROUP BY g.grid_visualization_id 
            ), 
            with_perentiles AS 
            (
                SELECT g.grid_visualization_id, area_isochrone, ntile(5) over (order by g.area_isochrone) AS percentile_area_isochrone   
                FROM grouped g 
                WHERE g.area_isochrone <> 0 
            )
            UPDATE basic.grid_visualization g 
            SET area_isochrone = w.area_isochrone, percentile_area_isochrone = w.percentile_area_isochrone 
            FROM with_perentiles w 
            WHERE w.grid_visualization_id = g.id;
            """
            )
        )
        await db.commit()

    async def compute_reached_pois_user(
        self, db: AsyncSession, current_user: models.User, data_upload_id: int
    ):
        """Compute the reached pois for a certain data upload id."""

        # Check if data upload in current active data uploads
        if data_upload_id not in current_user.active_data_upload_ids:
            raise HTTPException(
                status_code=400, detail="Data upload id not in your active data uploads."
            )

        # Check if data upload is already computed
        data_upload_obj = await db.execute(
            select(models.DataUpload).where(models.DataUpload.id == data_upload_id)
        )
        data_upload_obj = data_upload_obj.first()[0]
        if data_upload_obj.reached_poi_heatmap_computed == True:
            return {"msg": "Data upload already computed."}

        # Delete old reached pois for the data upload id
        await db.execute(
            delete(models.ReachedPoiHeatmap).where(
                models.ReachedPoiHeatmap.data_upload_id == data_upload_id
            )
        )

        # Compute reached pois for the data upload id
        await db.execute(
            text(
                """
            SELECT r.* 
            FROM basic.study_area s, 
            LATERAL basic.reached_pois_heatmap(:table_name, s.geom, :user_id_input, :scenario_id_input, :data_upload_ids) r 
            WHERE s.id = :active_study_area_id
            """
            ),
            {
                "active_study_area_id": current_user.active_study_area_id,
                "table_name": "poi_user",
                "user_id_input": current_user.id,
                "scenario_id_input": 0,
                "data_upload_ids": [data_upload_id],
            },
        )
        await db.commit()

        scenario_ids = await db.execute(
            text(
                """
            SELECT s.id  
            FROM customer.scenario s 
            WHERE s.data_upload_ids && :data_upload_ids"""
            ),
            {"data_upload_ids": [data_upload_id]},
        )

        scenario_ids = scenario_ids.fetchall()
        scenario_ids = [scenario_id[0] for scenario_id in scenario_ids]

        # Calculate all scenario for the data upload id
        if len(scenario_ids) > 0:
            for scenario_id in scenario_ids:
                await db.execute(
                    text(
                        """
                    SELECT r.* 
                    FROM basic.study_area s, 
                    LATERAL basic.reached_pois_heatmap(:table_name, s.geom, :user_id_input, :scenario_id_input) r 
                    WHERE s.id = :active_study_area_id
                    """
                    ),
                    {
                        "active_study_area_id": current_user.active_study_area_id,
                        "table_name": "poi_modified",
                        "user_id_input": current_user.id,
                        "scenario_id_input": scenario_id,
                    },
                )
                await db.commit()

        # Update data upload
        data_upload_obj.reached_poi_heatmap_computed = True
        db.add(data_upload_obj)
        await db.commit()

    async def bulk_recompute_poi_user(self, db: AsyncSession):
        """Recomputes the heatmap for all POI that were uploaded by the user"""

        users = await CRUDBase(models.User).get_all(db=db)
        for user in users:
            data_upload_ids = await CRUDBase(models.DataUpload).get_by_key(
                db=db, key="user_id", value=user.id
            )
            for data_upload_id in data_upload_ids:
                await self.compute_reached_pois_user(
                    db=db, current_user=user, data_upload_id=data_upload_id.id
                )

            print(f"INFO: Recomputed data uploads for user with the following id: [bold magenta]{user.id}[/bold magenta].")

    async def bulk_recompute_scenario(self, db: AsyncSession):
        """Recomputes the heatmap for all scenarios"""

        scenarios = await CRUDBase(models.Scenario).get_all(db=db)
        for scenario in scenarios:
            await db.execute(
                text(
                """
                    SELECT basic.reached_pois_heatmap(
                        'poi_modified'::text, 
                        geom, 
                        :user_id, 
                        scenario_id, 
                        ARRAY[0]::integer[], 
                        uid
                    )
                    FROM customer.poi_modified 
                    WHERE scenario_id = :scenario_id;
                """
                ),
                {"user_id": scenario.user_id, "scenario_id": scenario.id}
            )
            await db.commit()
   
            print(f"INFO: Recomputed scenario with the following id: [bold magenta]{scenario.id}[/bold magenta].")

    async def bulk_compute_reached_pois(self, db: AsyncSession, current_user: models.User):
        # Reset reached_pois_heatmap table
        await db.execute(text("TRUNCATE customer.reached_poi_heatmap;"))
        await db.execute(
            text("ALTER SEQUENCE customer.reached_poi_heatmap_id_seq RESTART WITH 1;")
        )
        await db.commit()

        # Make all data uploads not computed
        await db.execute(
            text(
                "UPDATE customer.data_upload SET reached_poi_heatmap_computed = FALSE WHERE study_area_id = :active_study_area_id;"
            ),
            {"active_study_area_id": current_user.active_study_area_id},
        )

        kmeans_classes = await db.execute(
            text("SELECT DISTINCT cid FROM temporal.heatmap_grid_helper;")
        )
        kmeans_classes = kmeans_classes.fetchall()
        kmeans_classes = [c[0] for c in kmeans_classes]

        cnt = 0
        cnt_sections = len(kmeans_classes)
        for kmeans_class in kmeans_classes:
            starting_time_section = datetime.now()
            cnt += 1
            calculation_geom = await db.execute(
                """WITH union_grid AS 
                (
                    SELECT ST_UNION(h.geom) AS geom 
                    FROM temporal.heatmap_grid_helper h  
                    WHERE cid = :cid
                )
                SELECT s.id, ST_ASTEXT(ST_INTERSECTION(s.geom, u.geom)) AS geom
                FROM union_grid u, basic.study_area s 
                WHERE ST_Intersects(u.geom, s.geom)""",
                {"cid": kmeans_class},
            )
            calculation_geom = calculation_geom.fetchall()

            for study_area_id, geom in calculation_geom:
                #TODO: Use models here. It was not used due to some problems that could not be fixed quickly
                await db.execute(
                    text(
                        """
                        UPDATE customer.user 
                        SET active_study_area_id = :study_area_id
                        WHERE id = :user_id
                        """
                    ),
                    {"study_area_id": study_area_id, "user_id": current_user.id},
                )

                await db.execute(
                    text(
                        """SELECT basic.reached_pois_heatmap(
                        :table_name, ST_SETSRID(ST_GEOMFROMTEXT(:calculation_geom), 4326), 
                        :user_id_input, :scenario_id_input)"""
                    ),
                    {
                        "table_name": "poi",
                        "calculation_geom": geom,
                        "user_id_input": current_user.id,
                        "scenario_id_input": 0,
                    },
                )
                await db.commit()

            print(
                "#################################################################################################################"
            )
            print(
                f"INFO: You computed [bold magenta]{cnt}[/bold magenta] out of [bold magenta]{cnt_sections}[/bold magenta] sections."
            )
            print(
                f"INFO: This section took [bold magenta]{(datetime.now() - starting_time_section).total_seconds()} s[/bold magenta]."
            )
            print(
                "#################################################################################################################"
            )

    async def compute_population_heatmap(self, db: AsyncSession):
        start_time = datetime.now()
        await db.execute(
            text(
                """
            UPDATE basic.grid_visualization
            SET population = NULL, percentile_population = NULL;
            """
            )
        )
        await db.commit()
        await db.execute(
            text(
                """
            WITH grouped_population AS 
            (
                SELECT g.id, SUM(p.population) AS population   
                FROM basic.population p, basic.grid_visualization g
                WHERE ST_Intersects(g.geom, p.geom)
                GROUP BY g.id 
            )
            UPDATE basic.grid_visualization v
            SET percentile_population = 
            (CASE WHEN p.population BETWEEN 1 AND 80 THEN 1 
            WHEN p.population BETWEEN 80 AND 200 THEN 2
            WHEN p.population BETWEEN 200 AND 500 THEN 3 
            WHEN p.population BETWEEN 500 AND 1000 THEN 4 
            WHEN p.population > 1000 THEN 5 END),
            population = p.population
            FROM grouped_population p 
            WHERE p.population IS NOT NULL
            AND v.id = p.id; 
            """
            )
        )
        await db.execute(
            text(
                """
            UPDATE basic.grid_visualization 
            SET percentile_population = 0 
            WHERE population IS NULL;
            """
            )
        )
        await db.commit()
        print(
            "#################################################################################################################"
        )
        print(
            f"INFO: Preparing population for heatmap took [bold magenta]{(datetime.now() - start_time).total_seconds()}s[/bold magenta]."
        )
        print(
            "#################################################################################################################"
        )

    # == PUBLIC TRANSPORT INDICATORS ==#

    async def count_pt_service_stations(
        self, db: AsyncSession, start_time, end_time, weekday, study_area_id, return_type
    ) -> Any:
        """Get count of public transport stations for every service."""
        template_sql = SQLReturnTypes[return_type.value].value
        stations_count = await db.execute(
            text(
                template_sql
                % f"""
                SELECT * FROM basic.count_public_transport_services_station(:study_area_id, :start_time, :end_time, :weekday)
                """
            ),
            {
                "study_area_id": study_area_id,
                "start_time": timedelta(seconds=start_time),
                "end_time": timedelta(seconds=end_time),
                "weekday": weekday
            },
        )
        stations_count = stations_count.fetchall()[0][0]
        return stations_count

    async def compute_oev_gueteklassen(
        self,
        db: AsyncSession,
        start_time,
        end_time,
        weekday,
        study_area_ids,
        station_config,
    ) -> FeatureCollection:
        """
        Calculate the OEV-Gueteklassen for a given time period and weekday.
        """
        # TODO: Use isochrone calculation instead of buffer

        time_window = (end_time - start_time) / 60
        
        # Get max buffer size from config to find buffer size for study area
        buffer_distances = []
        for cls in station_config['classification'].items():
            buffer_distances = buffer_distances + list(cls[1].keys())
        max_buffer_distance = max(map(int, buffer_distances))

        stations = []
        for study_area_id in study_area_ids:
            fetched_stations = await db.execute(
                text(
                    """
                    SELECT trip_cnt, ST_TRANSFORM(geom, 3857) as geom 
                    FROM basic.count_public_transport_services_station(:study_area_id, :start_time, :end_time, :weekday, :max_buffer_distance, :route_types)
                    """
                ),
                {
                    "study_area_id": study_area_id,
                    "start_time": timedelta(seconds=start_time),
                    "end_time": timedelta(seconds=end_time),
                    "weekday": weekday,
                    "max_buffer_distance": max_buffer_distance,
                    "route_types": list(station_config["groups"].keys())
                },
            )
            fetched_stations = fetched_stations.fetchall()
            stations = stations + fetched_stations

        project = pyproj.Transformer.from_crs(
            pyproj.CRS("EPSG:3857"), pyproj.CRS("EPSG:4326"), always_xy=True
        ).transform
        classificiation_buffers = {}
        for station in stations:
            station_geom = wkb.loads(station.geom, hex=True)
            trip_cnt = station["trip_cnt"]
            # - find station group
            station_groups = []  # list of station groups e.g [A, B, C]
            station_group_trip_count = 0  # accumulated trips per station group
            for route_type, trip_count in trip_cnt.items():
                station_group = station_config["groups"].get(str(route_type))
                if station_group:
                    station_groups.append(station_group)
                    station_group_trip_count += trip_count
                    
            station_group = min(station_groups)  # the highest priority (e.g A )
            if station_group_trip_count == 0:
                continue
            station_group_trip_time_frequency = time_window / (station_group_trip_count / 2)
            # - find station category based on time frequency and group
            time_interval = bisect.bisect_left(
                station_config["time_frequency"], station_group_trip_time_frequency
            )
            if time_interval == len(station_config["time_frequency"]):
                continue  # no category found
            station_category = station_config["categories"][time_interval - 1].get(station_group)

            if not station_category:
                continue
            # - find station classification based on category
            station_classification = station_config["classification"][str(station_category)]
            for buffer_dist, classification in station_classification.items():

                buffer_geom = station_geom.buffer(int(buffer_dist))
                # add geom in classfication_shapes
                if classification not in classificiation_buffers:
                    classificiation_buffers[classification] = [buffer_geom]
                else:
                    classificiation_buffers[classification].append(buffer_geom)

        features = []
        agg_union = None
        for classification, shapes in dict(sorted(classificiation_buffers.items())).items():
            union_geom = unary_union(shapes)
            difference_geom = union_geom
            if agg_union:
                difference_geom = union_geom.difference(agg_union)
                agg_union = agg_union.union(union_geom)
            else:
                agg_union = union_geom
            feature = Feature(
                geometry=transform(project, difference_geom),
                properties={"class": classification},
            )
            if feature.geometry is not None:
                features.append(feature)

        return FeatureCollection(features)
<<<<<<< HEAD
    
=======


    async def compute_local_accessibility_aggregated(
        self,
        db: AsyncSession,
        study_area_id,
        indicator_config
    ) -> FeatureCollection:
        
        #TODO: Compute indicator for each POI Category 
        print(indicator_config)

>>>>>>> b02f87b8
indicator = CRUDIndicator()


def main():
    from src.db.session import async_session, sync_session
    db = async_session()
    db_sync = sync_session()
    superuser = asyncio.get_event_loop().run_until_complete(CRUDBase(models.User).get_by_key(db, key='id', value=15))
    superuser = superuser[0]
    asyncio.get_event_loop().run_until_complete(
    CRUDIndicator().prepare_starting_points(db=db, current_user=superuser)
    )
    asyncio.get_event_loop().run_until_complete(CRUDIndicator().clean_tables(db=db))
    asyncio.get_event_loop().run_until_complete(
    CRUDIndicator().compute_traveltime(db=db, db_sync=db_sync, current_user=superuser)
    )
    asyncio.get_event_loop().run_until_complete(CRUDIndicator().finalize_connectivity_heatmap(db=db))
    asyncio.get_event_loop().run_until_complete(
        CRUDIndicator().bulk_compute_reached_pois(db=async_session(), current_user=superuser)
    )
    asyncio.get_event_loop().run_until_complete(
    CRUDIndicator().compute_population_heatmap(db=async_session())
    )
    asyncio.get_event_loop().run_until_complete(
        CRUDIndicator().bulk_recompute_scenario(db=db)
    )
    asyncio.get_event_loop().run_until_complete(
        CRUDIndicator().bulk_recompute_poi_user(db=db)
    )

    print("Heatmap is finished. Press Ctrl+C to exit.")
    input()


#main()<|MERGE_RESOLUTION|>--- conflicted
+++ resolved
@@ -852,9 +852,6 @@
                 features.append(feature)
 
         return FeatureCollection(features)
-<<<<<<< HEAD
-    
-=======
 
 
     async def compute_local_accessibility_aggregated(
@@ -867,7 +864,6 @@
         #TODO: Compute indicator for each POI Category 
         print(indicator_config)
 
->>>>>>> b02f87b8
 indicator = CRUDIndicator()
 
 
