--- conflicted
+++ resolved
@@ -153,11 +153,7 @@
 
         bulk_ids_list = []
         for study_area_id in study_area_ids:
-<<<<<<< HEAD
-            base_path = "/app/src/cache/analysis_unit/"
-=======
             base_path = settings.ANALYSIS_UNIT_PATH
->>>>>>> 1debc691
             directory = os.path.join(base_path, str(study_area_id), "h3")
             grids_file_name = os.path.join(directory, "6_grids.npy")
             bulk_ids_list.append(np.load(grids_file_name, allow_pickle=True))
@@ -457,24 +453,15 @@
         """
         grids = []
         polygons = []
-<<<<<<< HEAD
-        base_path = "/app/src/cache/analysis_unit/"
-=======
         base_path = settings.ANALYSIS_UNIT_PATH
->>>>>>> 1debc691
         for study_area_id in study_area_ids:
             directory = os.path.join(base_path, str(study_area_id), "h3")
             grids_file_name = os.path.join(directory, f"{resolution}_grids.npy")
             polygons_file_name = os.path.join(directory, f"{resolution}_polygons.npy")
             grids.append(np.load(grids_file_name))
             polygons.append(np.load(polygons_file_name, allow_pickle=True))
-<<<<<<< HEAD
-        grids = np.concatenate(grids)
-        polygons = np.concatenate(polygons)
-=======
         grids, idx = np.unique(np.concatenate(grids), return_index=True)
         polygons = np.concatenate(polygons)[idx]
->>>>>>> 1debc691
         return grids, polygons
 
     @timing
