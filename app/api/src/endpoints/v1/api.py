--- conflicted
+++ resolved
@@ -1,56 +1,41 @@
 from fastapi import APIRouter
 
-from src.endpoints.v1 import (  # customizations,; isochrones,; layers,; organizations,; poi_aoi,; roles,; static_layers,; upload,; users,; utils,
+from src.endpoints.v1 import (
+    customizations,
+    isochrones,
+    layers,
     login,
+    organizations,
+    poi_aoi,
+    roles,
     scenarios,
-<<<<<<< HEAD
-=======
     static_layers,
     upload,
     users,
     utils,
     heatmap
->>>>>>> eda527fd
 )
 
 api_router = APIRouter()
 api_router.include_router(login.router, tags=["Login"])
 
-<<<<<<< HEAD
-# api_router.include_router(organizations.router, prefix="/organizations", tags=["Organizations"])
-# api_router.include_router(roles.router, prefix="/roles", tags=["Roles"])
-# api_router.include_router(users.router, prefix="/users", tags=["Users"])
-# api_router.include_router(customizations.router, prefix="/customizations", tags=["Customizations"])
-# api_router.include_router(utils.router, prefix="/utils", tags=["Utils"])
-# api_router.include_router(upload.router, prefix="/custom-data", tags=["Custom Data"])
-# api_router.include_router(isochrones.router, prefix="/isochrones", tags=["Isochrones"])
-=======
-api_router.include_router(organizations.router, prefix="/organizations", tags=["Organizations"])
+api_router.include_router(organizations.router,
+                          prefix="/organizations", tags=["Organizations"])
 api_router.include_router(roles.router, prefix="/roles", tags=["Roles"])
 api_router.include_router(users.router, prefix="/users", tags=["Users"])
-api_router.include_router(customizations.router, prefix="/customizations", tags=["Customizations"])
+api_router.include_router(customizations.router,
+                          prefix="/customizations", tags=["Customizations"])
 api_router.include_router(utils.router, prefix="/utils", tags=["Utils"])
 api_router.include_router(upload.router, prefix="/custom-data", tags=["Custom Data"])
 api_router.include_router(isochrones.router, prefix="/isochrones", tags=["Isochrones"])
 api_router.include_router(heatmap.router, prefix="/heatmap", tags=["Heatmap"])
->>>>>>> eda527fd
 api_router.include_router(scenarios.router, prefix="/scenarios", tags=["Scenarios"])
-# api_router.include_router(poi_aoi.router, prefix="/pois-aois", tags=["POIs and AOIs"])
-# api_router.include_router(
-#     static_layers.router, prefix="/layers/vector", tags=["Static vector layers"]
-# )
+api_router.include_router(poi_aoi.router, prefix="/pois-aois", tags=["POIs and AOIs"])
+api_router.include_router(
+    static_layers.router, prefix="/layers/vector", tags=["Static vector layers"]
+)
 
-<<<<<<< HEAD
 # LAYER: Vector tile endpoints.
-# layer_tiles_prefix = "/layers/tiles"
-# layer_tiles = layers.VectorTilerFactory(
-#     router_prefix=layer_tiles_prefix,
-#     with_tables_metadata=True,
-#     with_functions_metadata=True,
-#     with_viewer=True,
-# )
-=======
-#LAYER: Vector tile endpoints.
 layer_tiles_prefix = "/layers/tiles"
 layer_tiles = layers.VectorTilerFactory(
     router_prefix=layer_tiles_prefix,
@@ -58,6 +43,6 @@
     with_functions_metadata=True,
     with_viewer=True,
 )
->>>>>>> eda527fd
 
-# api_router.include_router(layer_tiles.router, prefix=layer_tiles_prefix, tags=["Layers"])+api_router.include_router(
+    layer_tiles.router, prefix=layer_tiles_prefix, tags=["Layers"])