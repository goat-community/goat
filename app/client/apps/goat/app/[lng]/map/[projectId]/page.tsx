"use client";

import type { MapSidebarItem, MapSidebarProps } from "@/components/map/Sidebar";
import MapSidebar from "@/components/map/Sidebar";
import type { MapToolbarProps } from "@/components/map/Toolbar";
import type { XYZ_Layer } from "@/types/map/layer";
import { MapToolbar } from "@/components/map/Toolbar";
import { BasemapSelector } from "@/components/map/controls/BasemapSelector";
import { Zoom } from "@/components/map/controls/Zoom";
import Charts from "@/components/map/panels/Charts";
import Filter from "@/components/map/panels/filter/Filter";
import LayerPanel from "@/components/map/panels/Layer";
import Legend from "@/components/map/panels/Legend";
import Scenario from "@/components/map/panels/Scenario";
import Toolbox from "@/components/map/panels/Toolbox";
import { MAPBOX_TOKEN } from "@/lib/constants";
import { makeStyles } from "@/lib/theme";
import { Box, Collapse, Stack } from "@mui/material";
import "mapbox-gl/dist/mapbox-gl.css";
import React, { useCallback, useEffect, useRef, useState } from "react";
import Map, { MapProvider, Layer, Source } from "react-map-gl";
import type { CSSObject } from "tss-react";
import Layers from "@/components/map/Layers";
// import type { CircleLayer } from "react-map-gl";

import { ICON_NAME } from "@p4b/ui/components/Icon";
import { Fullscren } from "@/components/map/controls/Fullscreen";
import Geocoder from "@/components/map/controls/Geocoder";
import { useSelector } from "react-redux";
import type { IStore } from "@/types/store";
import { setActiveBasemapIndex } from "@/lib/store/styling/slice";
import MapStyle from "@/components/map/panels/mapStyle/MapStyle";
import { fetchLayerData } from "@/lib/store/styling/actions";
import { useAppDispatch } from "@/hooks/useAppDispatch";

const sidebarWidth = 48;
const toolbarHeight = 52;

<<<<<<< HEAD
export default function MapPage({ params: { projectId } }) {
  const { basemaps, activeBasemapIndex, initialViewState, mapLayer } =
    useSelector((state: IStore) => state.styling);

  const [activeLeft, setActiveLeft] = useState<MapSidebarItem | undefined>(
    undefined,
  );
  const [activeRight, setActiveRight] = useState<MapSidebarItem | undefined>(
    undefined,
  );
=======
export default function MapPage() {
  const { basemaps, activeBasemapIndex, initialViewState } = useSelector(
    (state: IStore) => state.styling
  );
  const [activeLeft, setActiveLeft] = useState<MapSidebarItem | undefined>(undefined);
  const [activeRight, setActiveRight] = useState<MapSidebarItem | undefined>(undefined);
  // const [activeBasemapIndex, setActiveBasemapIndex] = useState([0]);
  const [layers, setLayers] = useState<XYZ_Layer[] | []>([
    {
      id: "layer1",
      sourceUrl:
        "http://127.0.0.1:8081/collections/user_data.8c4ad0c86a2d4e60b42ad6fb8760a76e/tiles/{z}/{x}/{y}",
      color: "#FF0000",
    },
  ]);

  const addLayer = (newLayer: XYZ_Layer[]) => {
    setLayers(newLayer);
  };
>>>>>>> d6b11aa2

  const prevActiveLeftRef = useRef<MapSidebarItem | undefined>(undefined);
  const prevActiveRightRef = useRef<MapSidebarItem | undefined>(undefined);
  const dispatch = useAppDispatch();

  const { classes, cx } = useStyles({ sidebarWidth, toolbarHeight });

  const handleCollapse = useCallback(() => {
    setActiveLeft(undefined);
  }, []);

  const toolbar: MapToolbarProps = {
    projectTitle: "@project_title",
    lastSaved: "08:35am 03/07/2023",
    tags: ["Bike Sharing Project", "City of Munich"],
    height: toolbarHeight,
  };

  const leftSidebar: MapSidebarProps = {
    topItems: [
      {
        icon: ICON_NAME.LAYERS,
        name: "Layers",
        component: <LayerPanel onCollapse={handleCollapse} />,
      },
      {
        icon: ICON_NAME.LEGEND,
        name: "Legend",
        component: <Legend />,
      },
      {
        icon: ICON_NAME.CHART,
        name: "Charts",
        component: <Charts />,
      },
    ],
    bottomItems: [
      {
        icon: ICON_NAME.HELP,
        name: "Help",
        link: "https://docs.plan4better.de",
      },
    ],
    width: sidebarWidth,
    position: "left",
  };

  const rightSidebar: MapSidebarProps = {
    topItems: [
      {
        icon: ICON_NAME.TOOLBOX,
        name: "Tools",
        component: <Toolbox />,
      },
      {
        icon: ICON_NAME.FILTER,
        name: "Filter",
        component: <Filter />,
      },
      {
        icon: ICON_NAME.SCENARIO,
        name: "Scenario",
        component: <Scenario />,
      },
      {
        icon: ICON_NAME.STYLE,
        name: "Map Style",
        component: <MapStyle setActiveRight={setActiveRight} />,
      },
    ],
    width: sidebarWidth,
    position: "right",
  };

  useEffect(() => {
    prevActiveLeftRef.current = activeLeft;
  }, [activeLeft]);

  useEffect(() => {
    prevActiveRightRef.current = activeRight;
  }, [activeRight]);

  useEffect(() => {
    if (projectId) {
      dispatch(fetchLayerData(projectId));
    }
  }, [dispatch, projectId]);

  return (
    <MapProvider>
      <div className={cx(classes.container)}>
        <Box>
          <MapToolbar {...toolbar} />
          <MapSidebar
            {...leftSidebar}
            className={classes.sidebar}
            active={activeLeft}
            onClick={(item) => {
              if (item.link) {
                window.open(item.link, "_blank");
                return;
              } else {
                setActiveLeft(
                  item.name === activeLeft?.name ? undefined : item,
                );
              }
            }}
          />

          <Stack
            direction="row"
            className={cx(classes.collapse, classes.collapseLeft)}
            sx={{ zIndex: (theme) => theme.zIndex.drawer + 1 }}
          >
            <Collapse
              timeout={200}
              orientation="horizontal"
              in={activeLeft !== undefined}
              sx={{ zIndex: (theme) => theme.zIndex.drawer + 1 }}
              onExited={() => {
                setActiveLeft(undefined);
                prevActiveLeftRef.current = undefined;
              }}
            >
              {(activeLeft?.component !== undefined ||
                prevActiveLeftRef.current?.component !== undefined) && (
                <Box className={cx(classes.controls, classes.leftPanel)}>
                  {activeLeft?.component ||
                    prevActiveLeftRef.current?.component}
                </Box>
              )}
            </Collapse>
            {/* Left Controls */}
            <Stack
              direction="column"
              justifyContent="space-between"
              className={cx(classes.controls, classes.mapControls)}
            >
              <Stack direction="column" className={cx(classes.groupControl)}>
                <Geocoder accessToken={MAPBOX_TOKEN} />
              </Stack>
            </Stack>
          </Stack>
          <Stack
            direction="row"
            className={cx(classes.collapse, classes.collapseRight)}
            sx={{ zIndex: (theme) => theme.zIndex.drawer + 1 }}
          >
            <Stack
              direction="column"
              justifyContent="space-between"
              className={cx(classes.controls, classes.mapControls)}
            >
              <Stack direction="column" className={cx(classes.groupControl)}>
                <Zoom />
                <Fullscren />
              </Stack>
              <Stack direction="column" className={cx(classes.groupControl)}>
                <BasemapSelector
                  styles={basemaps}
                  active={activeBasemapIndex}
                  basemapChange={(basemap) => {
                    dispatch(setActiveBasemapIndex(basemap));
                  }}
                />
              </Stack>
            </Stack>
            <Collapse
              timeout={200}
              orientation="horizontal"
              in={activeRight !== undefined}
              onExit={() => {
                setActiveRight(undefined);
                prevActiveRightRef.current = undefined;
              }}
            >
              {(activeRight?.component !== undefined ||
                prevActiveRightRef.current?.component !== undefined) && (
                <Box className={cx(classes.controls, classes.rightPanel)}>
                  {activeRight?.component ||
                    prevActiveRightRef.current?.component}
                </Box>
              )}
            </Collapse>
          </Stack>
          <MapSidebar
            {...rightSidebar}
            className={classes.sidebar}
            active={activeRight}
            onClick={(item) => {
              if (item.link) {
                window.open(item.link, "_blank");
                return;
              } else {
                setActiveRight(
                  item.name === activeRight?.name ? undefined : item,
                );
              }
            }}
          />
        </Box>
        <div className={cx(classes.root)}>
          <Map
            id="map"
            style={{ width: "100%", height: "100%" }}
            initialViewState={initialViewState}
            mapStyle={basemaps[activeBasemapIndex[0]].url}
            attributionControl={false}
<<<<<<< HEAD
            mapboxAccessToken={MAPBOX_TOKEN}
          >
            {mapLayer ? (
              <Source
                id={mapLayer.id}
                type="vector"
                url={mapLayer.sources.composite.url}
              >
                <Layer
                  id={mapLayer.id}
                  type={mapLayer.type}
                  paint={mapLayer.paint}
                  layout={mapLayer.layout}
                  source={mapLayer.source}
                  source-layer={mapLayer["source-layer"]}
                />
              </Source>
            ) : null}
=======
            mapboxAccessToken={MAPBOX_TOKEN}>
            <Layers layers={layers} addLayer={addLayer} />
>>>>>>> d6b11aa2
          </Map>
        </div>
      </div>
    </MapProvider>
  );
}

const useStyles = makeStyles<{ sidebarWidth: number; toolbarHeight: number }>({
  name: { MapPage },
})((theme, { sidebarWidth, toolbarHeight }) => {
  const offsetHeight: CSSObject = {
    height: `calc(100% - ${toolbarHeight}px)`,
    marginTop: toolbarHeight,
  };
  const offsetWidth: CSSObject = {
    width: `calc(100% - ${2 * sidebarWidth}px)`,
    marginLeft: sidebarWidth,
  };
  return {
    container: {
      display: "flex",
      height: "100vh",
      ...offsetWidth,
    },
    root: {
      ...offsetHeight,
      width: "100%",
      ".mapboxgl-ctrl .mapboxgl-ctrl-logo": {
        display: "none",
      },
    },
    sidebar: {
      ".MuiDrawer-paper": {
        ...offsetHeight,
      },
    },
    controls: {
      ...offsetHeight,
    },
    groupControl: {
      pointerEvents: "all",
    },
    mapControls: {
      padding: theme.spacing(4),
    },
    leftPanel: {
      width: 300,
      borderLeft: `2px solid ${theme.colors.palette.light.greyVariant1}`,
      pointerEvents: "all",
    },
    rightPanel: {
      width: 300,
      borderRight: `2px solid ${theme.colors.palette.light.greyVariant1}`,
      pointerEvents: "all",
    },
    collapse: {
      height: "100%",
      position: "absolute",
      top: 0,
      pointerEvents: "none",
    },
    collapseLeft: {
      left: sidebarWidth,
    },
    collapseRight: {
      right: sidebarWidth,
    },
  };
});<|MERGE_RESOLUTION|>--- conflicted
+++ resolved
@@ -21,7 +21,6 @@
 import Map, { MapProvider, Layer, Source } from "react-map-gl";
 import type { CSSObject } from "tss-react";
 import Layers from "@/components/map/Layers";
-// import type { CircleLayer } from "react-map-gl";
 
 import { ICON_NAME } from "@p4b/ui/components/Icon";
 import { Fullscren } from "@/components/map/controls/Fullscreen";
@@ -36,7 +35,6 @@
 const sidebarWidth = 48;
 const toolbarHeight = 52;
 
-<<<<<<< HEAD
 export default function MapPage({ params: { projectId } }) {
   const { basemaps, activeBasemapIndex, initialViewState, mapLayer } =
     useSelector((state: IStore) => state.styling);
@@ -47,14 +45,7 @@
   const [activeRight, setActiveRight] = useState<MapSidebarItem | undefined>(
     undefined,
   );
-=======
-export default function MapPage() {
-  const { basemaps, activeBasemapIndex, initialViewState } = useSelector(
-    (state: IStore) => state.styling
-  );
-  const [activeLeft, setActiveLeft] = useState<MapSidebarItem | undefined>(undefined);
-  const [activeRight, setActiveRight] = useState<MapSidebarItem | undefined>(undefined);
-  // const [activeBasemapIndex, setActiveBasemapIndex] = useState([0]);
+
   const [layers, setLayers] = useState<XYZ_Layer[] | []>([
     {
       id: "layer1",
@@ -64,11 +55,6 @@
     },
   ]);
 
-  const addLayer = (newLayer: XYZ_Layer[]) => {
-    setLayers(newLayer);
-  };
->>>>>>> d6b11aa2
-
   const prevActiveLeftRef = useRef<MapSidebarItem | undefined>(undefined);
   const prevActiveRightRef = useRef<MapSidebarItem | undefined>(undefined);
   const dispatch = useAppDispatch();
@@ -78,6 +64,10 @@
   const handleCollapse = useCallback(() => {
     setActiveLeft(undefined);
   }, []);
+
+  const addLayer = (newLayer: XYZ_Layer[]) => {
+    setLayers(newLayer);
+  };
 
   const toolbar: MapToolbarProps = {
     projectTitle: "@project_title",
@@ -276,7 +266,6 @@
             initialViewState={initialViewState}
             mapStyle={basemaps[activeBasemapIndex[0]].url}
             attributionControl={false}
-<<<<<<< HEAD
             mapboxAccessToken={MAPBOX_TOKEN}
           >
             {mapLayer ? (
@@ -295,10 +284,8 @@
                 />
               </Source>
             ) : null}
-=======
-            mapboxAccessToken={MAPBOX_TOKEN}>
+            {/* todo check */}
             <Layers layers={layers} addLayer={addLayer} />
->>>>>>> d6b11aa2
           </Map>
         </div>
       </div>
