"use client";

import SubscriptionStatusCard from "@/app/[lng]/(dashboard)/settings/subscription/SubscriptionStatusCard";
import SubscriptionCardSkeleton from "@/components/skeletons/SubscriptionCardSkeleton";
import { OVERVIEW_API_URL } from "@/lib/api/apiConstants";
import { makeStyles } from "@/lib/theme";
import axios from "axios";
<<<<<<< HEAD
import React from "react";
import type { SubscriptionCard } from "subscriptions-dashboard";
=======
import React, { useRef } from "react";
>>>>>>> a8ef1eea
import useSWR from "swr";
import { v4 } from "uuid";

import { TextField } from "@p4b/ui/components/Inputs/TextField";
import Banner from "@p4b/ui/components/Surfaces/Banner";
<<<<<<< HEAD
import { Button, Text } from "@p4b/ui/components/theme";
import Modal from "@p4b/ui/components/Modal";
import WrappedIcon from "@/components/common/WrappedIcon";
=======
import { Icon, Button, Text } from "@p4b/ui/components/theme";
import type {ISubscriptionCard} from "@/types/dashboard/subscription";
>>>>>>> a8ef1eea

const Overview = () => {
  // User state management
  const [organizationEdit, setOrganizationEdit] = React.useState<boolean>(false);

  // styling related
<<<<<<< HEAD
=======
  const dialogRef = useRef<HTMLDivElement | null>(null);
>>>>>>> a8ef1eea
  const { classes } = useStyles();

  const UsersFetcher = (url: string) => {
    return axios(url).then((res) => res.data);
  };

  const { data, error, isLoading } = useSWR(OVERVIEW_API_URL, UsersFetcher);

  function beforeLoadedMessage() {
    if (isLoading) {
      return (
        <>
          <SubscriptionCardSkeleton />
        </>
      );
    } else if (error) {
      return "Error";
    } else {
      return "No results found!";
    }
  }

  function getOrganizationOverviewDetails(data: ISubscriptionCard) {
    const visualData = {
      icon: data.icon,
      title: data.title,
      listItems: data.listItems.map((item: string) => (
        <Text typo="body 2" key={v4()}>
          {item}
        </Text>
      )),
      action: (
        <div className={classes.buttonWrapper}>
          <Button onClick={() => setOrganizationEdit(true)} className={classes.button} variant="primary">
            Manage license
          </Button>
            <Modal
              open={organizationEdit}
              changeOpen={setOrganizationEdit}
              width="444px"
              action={
                <div className={classes.buttons}>
                  <Button variant="noBorder" onClick={() => setOrganizationEdit(false)}>
                    CANCEL
                  </Button>
                  <Button variant="noBorder">UPDATE</Button>
                </div>
              }
              header={(
              <div className={classes.subheader}>
                <WrappedIcon icon="organization"/>
                <Text className={classes.subheaderText} typo="body 1">
                  {data.title}
                </Text>
              </div>
              )}
              >
              <div className={classes.formInputs}>
                <TextField type="text" label="New name" />
                <TextField type="password" label="Confirm password" />
              </div>
            </Modal>
        </div>
      ),
    };
    return visualData;
  }

  return (
    <div>
      {!isLoading && !error ? (
        <SubscriptionStatusCard sectionData={getOrganizationOverviewDetails(data)} key={v4()} />
      ) : (
        beforeLoadedMessage()
      )}
      <Banner
        actions={<Button>Subscribe Now</Button>}
        content={
          <Text className={classes.bannerText} typo="body 1">
            Lorem ipsum dolor sit amet, consectetuer adipiscing elit. Aenean commodo ligula eget dolor. Aenean
            massa. Cum sociis natoque penatibus et magnis dis parturient montes, nascetur ridiculus mus.{" "}
          </Text>
        }
        image="https://s3-alpha-sig.figma.com/img/630a/ef8f/d732bcd1f3ef5d6fe31bc6f94ddfbca8?Expires=1687132800&Signature=aJvQ22UUlmvNjDlrgzV6MjJK~YgohUyT9mh8onGD-HhU5yMI0~ThWZUGVn562ihhRYqlyiR5Rskno84OseNhAN21WqKNOZnAS0TyT3SSUP4t4AZJOmeuwsl2EcgElMzcE0~Qx2X~LWxor1emexxTlWntivbnUeS6qv1DIPwCferjYIwWsiNqTm7whk78HUD1-26spqW3AXVbTtwqz3B8q791QigocHaK9b4f-Ulrk3lsmp8BryHprwgetHlToFNlYYR-SqPFrEeOKNQuEDKH0QzgGv3TX7EfBNL0kgP3Crued~JNth-lIEPCjlDRnFQyNpSiLQtf9r2tH9xIsKA~XQ__&Key-Pair-Id=APKAQ4GOSFWCVNEHN3O4"
        imageSide="right"
      />
    </div>
  );
};

const useStyles = makeStyles({ name: { Overview } })((theme) => {
  return {
    bannerText: {
      color: "white",
      "@media (max-width: 1268px)": {
        fontSize: "14px",
      },
    },
    button: {
      marginTop: theme.spacing(3),
      padding: `${theme.spacing(1)}px ${theme.spacing(2) + 2}px`,
      fontSize: "13px",
    },
    buttonWrapper: {
      position: "relative",
    },
    subheader: {
      display: "flex",
      alignItems: "center",
      marginBottom: theme.spacing(3),
    },
    subheaderText: {
      fontWeight: "bold",
      marginLeft: theme.spacing(2),
    },
    formInputs: {
      display: "flex",
      flexDirection: "column",
      gap: theme.spacing(2),
    },
    buttons: {
      display: "flex",
      justifyContent: "end",
      gap: theme.spacing(1),
    },
  };
});

export default Overview;<|MERGE_RESOLUTION|>--- conflicted
+++ resolved
@@ -5,35 +5,24 @@
 import { OVERVIEW_API_URL } from "@/lib/api/apiConstants";
 import { makeStyles } from "@/lib/theme";
 import axios from "axios";
-<<<<<<< HEAD
 import React from "react";
-import type { SubscriptionCard } from "subscriptions-dashboard";
-=======
-import React, { useRef } from "react";
->>>>>>> a8ef1eea
 import useSWR from "swr";
+import type {ISubscriptionCard} from "@/types/dashboard/subscription";
+
 import { v4 } from "uuid";
 
 import { TextField } from "@p4b/ui/components/Inputs/TextField";
 import Banner from "@p4b/ui/components/Surfaces/Banner";
-<<<<<<< HEAD
 import { Button, Text } from "@p4b/ui/components/theme";
 import Modal from "@p4b/ui/components/Modal";
 import WrappedIcon from "@/components/common/WrappedIcon";
-=======
-import { Icon, Button, Text } from "@p4b/ui/components/theme";
-import type {ISubscriptionCard} from "@/types/dashboard/subscription";
->>>>>>> a8ef1eea
+import { ICON_NAME } from "@p4b/ui/components/Icon";
 
 const Overview = () => {
   // User state management
   const [organizationEdit, setOrganizationEdit] = React.useState<boolean>(false);
 
   // styling related
-<<<<<<< HEAD
-=======
-  const dialogRef = useRef<HTMLDivElement | null>(null);
->>>>>>> a8ef1eea
   const { classes } = useStyles();
 
   const UsersFetcher = (url: string) => {
@@ -84,7 +73,7 @@
               }
               header={(
               <div className={classes.subheader}>
-                <WrappedIcon icon="organization"/>
+                <WrappedIcon icon={ICON_NAME.ORGANIZATION}/>
                 <Text className={classes.subheaderText} typo="body 1">
                   {data.title}
                 </Text>
