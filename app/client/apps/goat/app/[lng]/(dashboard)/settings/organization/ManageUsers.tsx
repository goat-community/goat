--- conflicted
+++ resolved
@@ -15,14 +15,9 @@
 import { Card } from "@p4b/ui/components/Surfaces/Card";
 import { Icon, Button, IconButton } from "@p4b/ui/components/theme";
 
-<<<<<<< HEAD
 import InviteUser from "@/components/settings/organization/InviteUser";
 import UserRemovalConfirm from "@/components/settings/organization/UserRemovalConfirm";
-=======
-import InviteUser from "./InviteUser";
-import UserInfoModal from "./UserInfoModal";
-import type {IUser} from "@/types/dashboard/organization";
->>>>>>> a8ef1eea
+import type { IUser } from "@/types/dashboard/organization";
 
 const ManageUsers = () => {
   const { classes } = useStyles();
@@ -74,34 +69,17 @@
     setRawRows([...rawRows, newUserInvite]);
     closeInviteDialog();
   }
-<<<<<<< HEAD
-  
-  function editUserRole(role: "Admin" | "User" | "Editor", user: User | undefined) {
+  
+  function editUserRole(role: "Admin" | "User" | "Editor", user: IUser | undefined) {
     if (user) {
-      const modifiedUsers = rows.map((row: User) =>
+      const modifiedUsers = rows.map((row: IUser) =>
         row.email === user.email ? { ...row, role } : row
       );
       setRows(modifiedUsers);
     }
   }
   
-  function removeUser(user: User | undefined) {
-=======
-
-  function editUserRole(role: "Admin" | "User" | "Editor", user: IUser | undefined) {
-    if (user) {
-      const modifiedUsers = rows.map((row: IUser) => {
-        if (row.email === user.email) {
-          row.role = role;
-        }
-        return row;
-      });
-      setRows(modifiedUsers);
-    }
-  }
-
   function removeUser(user: IUser | undefined) {
->>>>>>> a8ef1eea
     if (user) {
       const modifiedUsers = rows.filter((row: IUser) => row.email !== user.email);
       setRawRows(modifiedUsers);
@@ -118,10 +96,9 @@
       return "No Result";
     }
   }
-<<<<<<< HEAD
-  
-  function returnRightFormat(users: User[]): User[] {
-    return users.map((user: User) => {
+  
+  function returnRightFormat(users: IUser[]): IUser[] {
+    return users.map((user: IUser) => {
       const { status } = user;
       const label = typeof status !== "string" && "props" in status ? status.props.label : status;
       const colorMap = {
@@ -136,16 +113,6 @@
       };
       const color = colorMap[label] || "error";
       const icon = iconMap[label] || undefined;
-=======
-
-  function returnRightFormat(users: IUser[]): IUser[] {
-    const usersList = users.map((user) => {
-      const modifiedVisualData = user;
-      const label =
-        typeof user.status !== "string" && user.status?.props ? user.status.props.label : user.status;
-      let color: "main" | "success" | "warning" | "error" | undefined;
-      let icon: IconId | undefined;
->>>>>>> a8ef1eea
 
       const modifiedVisualData = {
         ...user,
@@ -245,7 +212,6 @@
         imageSide="right"
       />
       {/* Confirm User Removal */}
-<<<<<<< HEAD
       <UserRemovalConfirm removeUserFunctions={{
         userInDialog: userInDialog ? userInDialog : undefined,
         isModalVisible,
@@ -255,50 +221,6 @@
         openUserRemovalDialog,
         editUserRole
       }}/>
-=======
-      <Modal
-        width="523px"
-        open={!!userInDialog}
-        changeOpen={() => setTheUserInDialog(null)}
-        action={
-          isModalVisible ? (
-            <>
-              <Button onClick={closeUserRemovalDialog} variant="noBorder">
-                CANCEL
-              </Button>
-              <Button onClick={() => removeUser(userInDialog ? userInDialog : undefined)} variant="noBorder">
-                CONFIRM
-              </Button>
-            </>
-          ) : (
-            <Button
-              onClick={() => (userInDialog ? openUserRemovalDialog(userInDialog) : undefined)}
-              variant="noBorder">
-              REMOVE USER
-            </Button>
-          )
-        }
-        header={
-          isModalVisible ? (
-            <Text className={classes.modalHeader} typo="subtitle">
-              <Icon iconId="warn" iconVariant="warning" /> Attention
-            </Text>
-          ) : (
-            <div className={classes.modalHeader2}>
-              <Text typo="subtitle" className={classes.headerText}>
-                {userInDialog?.name}
-              </Text>
-              <IconButton onClick={closeUserRemovalDialog} iconId="close" />
-            </div>
-          )
-        }>
-        <UserInfoModal
-          ismodalVisible={isModalVisible}
-          userInDialog={userInDialog ? userInDialog : false}
-          editUserRole={editUserRole}
-        />
-      </Modal>
->>>>>>> a8ef1eea
     </div>
   );
 };
