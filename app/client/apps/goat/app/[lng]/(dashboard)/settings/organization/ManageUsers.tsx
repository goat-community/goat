--- conflicted
+++ resolved
@@ -5,7 +5,6 @@
 import {makeStyles, Text} from "@/lib/theme";
 import {useState} from "react";
 
-<<<<<<< HEAD
 // import { Chip } from "@p4b/ui/components/DataDisplay";
 import { Chip } from "@/components/common/Chip";
 import { EnhancedTable } from "@p4b/ui/components/DataDisplay/EnhancedTable";
@@ -14,16 +13,6 @@
 import Banner from "@p4b/ui/components/Surfaces/Banner";
 import { Card } from "@p4b/ui/components/Surfaces/Card";
 import { Icon, Button, IconButton } from "@p4b/ui/components/theme";
-=======
-import {Chip} from "@p4b/ui/components/DataDisplay";
-import {EnhancedTable} from "@p4b/ui/components/DataDisplay/EnhancedTable";
-import {TextField} from "@p4b/ui/components/Inputs/TextField";
-import Modal from "@p4b/ui/components/Modal";
-import Banner from "@p4b/ui/components/Surfaces/Banner";
-import {Card} from "@p4b/ui/components/Surfaces/Card";
-import type {IconId} from "@p4b/ui/components/theme";
-import {Button, Icon, IconButton} from "@p4b/ui/components/theme";
->>>>>>> e545469d
 
 import InviteUser from "@/components/settings/organization/InviteUser";
 import UserRemovalConfirm from "@/components/settings/organization/UserRemovalConfirm";
@@ -106,41 +95,6 @@
     }
   }
 
-<<<<<<< HEAD
-  function returnRightFormat(users: IUser[]) {
-    return users.map((user: IUser) => {
-      const { status } = user;
-      const label = status;
-      const colorMap: {
-        Active: "focus";
-        "Invite sent": "dark";
-        Expired: "orangeWarning";
-      } = {
-        Active: "focus",
-        "Invite sent": "dark",
-        Expired: "orangeWarning",
-      };
-      const iconMap = {
-        Active: ICON_NAME.CIRCLECHECK,
-        "Invite sent": ICON_NAME.EMAIL,
-        Expired: ICON_NAME.CIRCLEINFO,
-      };
-      const color = colorMap[label] || "error";
-      const icon = iconMap[label] || undefined;
-
-      const modifiedVisualData = {
-        ...user,
-        status: (
-          <Chip
-            className={classes.chip}
-            label={label}
-            variant="Border"
-            color={color ? color : undefined}
-            icon={icon ? icon : undefined}
-          />
-        ),
-      };
-=======
   function returnRightFormat(users) {
     return users.map((user) => {
       const modifiedVisualData = user;
@@ -167,7 +121,6 @@
       modifiedVisualData.status = (
         <Chip className={classes.chip} label={label} variant="Border" color={color} icon={icon}/>
       );
->>>>>>> e545469d
       return modifiedVisualData;
     });
   }
