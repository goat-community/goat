--- conflicted
+++ resolved
@@ -2,10 +2,7 @@
 
 import { DashboardSidebar } from "@/app/[lng]/(dashboard)/DashboardSidebar";
 import { TranslationSwitcher } from "@/app/[lng]/components/TranslationSwitcher";
-<<<<<<< HEAD
-=======
 // import { useTranslation } from "@/app/i18/client";
->>>>>>> a8ef1eea
 import { makeStyles } from "@/lib/theme";
 import { signOut } from "next-auth/react";
 import { useState, useRef } from "react";
@@ -21,23 +18,14 @@
 
 interface DashboardLayoutProps {
   children: React.ReactNode;
-<<<<<<< HEAD
-  params: {
-    lng: string;
-  }
-=======
   params: { lng: string };
->>>>>>> a8ef1eea
 }
 
 const DashboardLayout = ({ children, params: { lng } }: DashboardLayoutProps) => {
   const { classes, cx } = useStyles();
   const [isVisible, setIsVisible] = useState<boolean>(false);
   const ButtonElement = useRef(null);
-<<<<<<< HEAD
-=======
   // const { t } = useTranslation(lng);
->>>>>>> a8ef1eea
 
   const handleClick = () => {
     setIsVisible(true);
