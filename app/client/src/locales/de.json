--- conflicted
+++ resolved
@@ -414,13 +414,8 @@
       "ways_wheelchair": "Barrierefreiheit",
       "footpath_visualization": "Walkability Index (Attraktivität der Fußwege)",
       "ways_green_blue_index": "Nähe zu Vegetation & Gewässer",
-<<<<<<< HEAD
-      "ways_liveliness": "Gehumgebung & Belebtheit",
-      "ways_urban_equipment": "Urbane Austattung",
-=======
       "ways_liveliness": "Gehumgebung / Belebtheit",
       "ways_comfort": "Urbane Austattung",
->>>>>>> ddf45eb6
       "ways_traffic_protection": "Schutz vor Verkehrsstörungen",
       "ways_security": "Beleuchtung / empfundene Sicherheit",
       "ways_sidewalk_quality": "Gehkomfort",
@@ -826,11 +821,7 @@
       "vegetation": "Vegetation",
       "water": "Gewässer",
       "green_blue_index": "Vegetation & Gewässer",
-<<<<<<< HEAD
-      "liveliness": "Gehumgebung & Belebtheit",
-=======
       "liveliness": "Gehumgebung / Belebtheit",
->>>>>>> ddf45eb6
       "data_quality": "Daten Qualität",
       "comfort": "Urbane Austattung",
       "sum_total": ["<b>GESAMT WALKABILITY SCORE</b>"],
