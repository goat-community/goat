{
  "appTitle": "GOAT",
  "buttonLabels": {
    "yes": "Ja",
    "cancel": "Abbrechen",
    "save": "Speichern"
  },
  "appBar": {
    "buttons": {
      "login": "Login",
      "print": "Drucken",
      "drawAndMeasure": "Messen",
      "filter": "Filter Thematische Daten",
      "edit": "Szenarien Entwickeln",
      "settings": "Sprache",
      "info": "GOAT Homepage besuchen"
    },
    "login": {
      "title": "Login",
      "form": {
        "username": {
          "label": "Benutzername",
          "rule": "Benutzername ist erforderlich"
        },
        "password": {
          "label": "Passwort",
          "rule": "Passwort wird benötigt"
        },
        "submit": "Login"
      }
    },
    "printMap": {
      "title": "Karte drucken",
      "connectionMsg": "Verbindung zum Server wird hergestellt, bitte warten ...",
      "unavailableMsg": "Server ist nicht verfügbar. Bitte später nochmal versuchen...",
      "form": {
        "title": {
          "label": "Titel",
          "rule": "Feld ist erforderlich"
        },
        "options": {
          "title": "Optionen",
          "subOptions": "Einstellungen Isochronen",
          "speed": "km/h",
          "time": "Min",
          "nr": "Isochronen",
          "calcType": "Detaillierungsgrad Isochronen",
          "calcModus": "Berechnungsmodus",
          "alphaShapeMode": "Detaillierungsgrad Isochronen",
          "defaultNetwork": "Standard",
          "modifiedNetwork": "Scenario",
          "modifiedNetworkDoubleCalc": "Standard und Scenario",
          "routingProfile": "Routing Profil",
          "walking_standard": "Standard",
          "walking_elderly": "Senior",
          "walking_safe_night": "Safe night",
          "walking_wheelchair": "Rollstuhl",
          "cycling_standard": "Standard",
          "cycling_pedelec": "Pedelec"
        },
        "results": {
          "title": "Ergebnisse",
          "multiIsochroneHeader": "Multi-Isochrone-Berechnung",
          "additionalLayers": "Weitere Layer",
          "showDataTooltip": "Daten anzeigen",
          "toggleVisibilityTooltip": "Anzeige umschalten",
          "showResultsTooltip": "Ergebnisse anzeigen",
          "hideResultsTooltip": "Ergebnisse ausblenden",
          "downloadTooltip": "Herunterladen",
          "deleteCalcTooltip": "Berechnung löschen",
          "changeColorTooltip": "Farbe ändern",
          "table": {
            "type": "Art",
            "range": "Zeit",
            "area": "Größe",
            "visible": "Anzeige",
            "legend": "Legende"
          }
        },
        "scale": {
          "label": "Maßstab",
          "rule": "Feld ist erforderlich"
        },
        "resolution": {
          "label": "Auflösung",
          "rule": "Feld ist erforderlich"
        },
        "crs": {
          "label": "Referenzsystem",
          "rule": "Feld ist erforderlich"
        },
        "submit": "Drucken",
        "abort": "Abbrechen",
        "legend": "Legende",
        "grid": "Gitter"
      }
    },
    "drawAndMeasure": {
      "title": "Messen",
      "measure": {
        "header": "Messen",
        "length": "Länge",
        "area": "Fläche"
      },
      "draw": {
        "header": "Zeichnen",
        "point": "Punkt",
        "pointWithCoord": "Punkt mit Koordinaten",
        "line": "Linie",
        "polygon": "Polygon",
        "label": "Label",
        "color": "Farbe",
        "transparency": "Transparenz"
      },
      "clear": "Löschen"
    },
<<<<<<< HEAD
    "map": {
        "layerLegend": {
            "title": "Legende Layer"
        },
        "snackbarMessages": {
            "selectAmenities": "Mind. ein Ziel auswählen",
            "calculateIsochroneError": "Hier ist leider keine Berechnung möglich.",
            "uploadScenarioSuccess": "Objekte wurden erfolgreich hochgeladen.",
            "uploadScenarioError": "Leider ist beim Hochladen der Objekte in die Datenbank ein Fehler aufgetreten.",
            "notAllScnearioFeaturesUploaded": "Bei der Berechnung der Szenarien-Isochrone werden nur hochgeladene Objekte berücksichtigt.",
            "cantDeleteAllScenarioFeatures": "Die Szenarien-Daten können aktuell leider nicht gelöscht werden.",
            "allScenarioFeaturesDelete": "Alle Szenarien-Daten wurden gelöscht"
        },
        "layerGroup": {
            "poisLayers": "Pois Layer",
            "administrativeLayers": "Layer Verwaltungsgrenzen",
            "streetlevelqualityLayers": "Street Level Quality",
            "perceivedQuality": "Empfundene Qualität",
            "accessbilityBasemaps": "Grundkarten Erreichbarkeit",
            "backgroundLayers": "Hintergrundkarten"
        },
        "layerName": {
            "pois": "Point of Interest",
            "administrativeUnits": "Administrative Grenzen",
            "footpathWidth": "Fußwegbreite",
            "illuminance": "Beleuchtung",
            "lanes": "Anzahl der Fahrspuren",
            "parking": "Parkplätze am Straßenrand",
            "smoothness": "Fahrbahnqualität",
            "speed": "Geschwindigkeitsbegrenzungen",
            "streetCategory": "Straßenkategorien",
            "streetCrossings": "Straßenquerungsmöglichkeiten",
            "streetFurniture": "Straßenmöbelierung",
            "surface": "Oberfläche",
            "wheelchairUsability": "Barrierefreiheit",
            "areaIsochrone": "Isochronengröße",
            "walkabilityPopulation": "Walkability - Bevölkerungs - Index",
            "population": "Bevölkerung",
            "walkability": "Walkability",
            "studyArea": "Untersuchungsgebiet",
            "ways": "Wege",
            "osmStandard": "OSM Standard",
            "osmLight": "OSM Light",
            "osmDark": "OSM Dark",
            "mapboxStreets": "Mapbox",
            "publicTransport": "Öffentlicher Verkehr",
            "bingAerial": "Bing Aerial"
        },
        "tooltips": {
            "clickForCalculation": "Für Berechnung klicken",
            "clickToSelectStudyArea": "Klicken für Auswahl des Untersuchungsbereichs",
            "maxCircleRadius": "Maximaler Kreisradius ist 1000m",
            "clickToStartMeasure": "Klicken, um Messung zu starten",
            "clickToStartDrawing": "Klicken, um Zeichnen zu starten",
            "clickToContinueDrawing": "Klicken, um mit Zeichnen fortzufahren",
            "clickToFinishDrawing": "Klicken, um Zeichnen zu beenden",
            "clickToStartDrawingBoundary": "Klicken, um Begrenzungsrechteck zu zeichnen",
            "clickToStartDrawingCircle": "Klicken, um Kreis zu zeichnen (max. Radius 1000m)",
            "clickToFinishDrawingPolygon": "Doppel(klick) auf Startpunkt, um Vorgang zu beenden",
            "clickOnFeatureToDelete": "Auf das Objekt klicken, um es zu löschen",
            "clickAndDragToModify": "Objekt anklicken und ziehen, um es zu verändern",
            "clickToRemove": "Zum Entfernen klicken",
            "clickToPlacePoint": "Klicken, um den Punkt zu platzieren",
            "routingProfiles": {
              "walking": {
                "title": "Fußgänger",
                "options": {
                  "standard": {
                    "title": "Standard",
                    "tooltip": "Standard Routing"
                  },
                  "elderly": {
                    "title": "Senior",
                    "tooltip": "Routing mit reduzierter Gehgeschwindigkeit"
                  },
                  "safe_night": {
                    "title": "Safe night",
                    "tooltip": "Routing nur entlang beleuchteter Wege"
                  }
                }
              },
              "cycling": {
                "title": "Radfahrer",
                "options": {
                  "standard": {
                    "title": "Standard",
                    "tooltip": "Standard Routing"
                  },
                  "pedelec": {
                    "title": "Pedelec",
                    "tooltip": "Pedelec"
                  }
                }
              },
              "walking_wheelchair": {
                "title": "Rollstuhl",
                "tooltip": "Routing berücksichtigt nur barrierefreie Wege und Ziele"
              }
            },
            "zoomToFeature": "Zum Objekt zoomen",
            "deleteFeature": "Objekt löschen",
            "uploadFeature": "Objekt hochladen",
            "restoreFeature": "Objekt zurücksetzen"
        },
        "popup": {
            "attributes": "Attribute",
            "info": "Info",
            "editWithOsm": "In OSM bearbeiten",
            "confirm": "Bestätigen"
        },
        "layerListValues": {
            "road": "Straße",
            "bridge": "Brücke"
=======
    "filter": {
      "title": "Filter Thematische Daten",
      "poisSettings": {
        "buttonTooltip": "Einstellung Gewichtung und Sensitivität",
        "title": "Heatmap",
        "selectWeight": "Auswahl Gewichtung",
        "sensitivityIndex": "Sensitivitätsindex",
        "sensitivityGraph": {
          "title": "Erreichbarkeit",
          "gravity": "Gravitätsbasierte Erreichbarkeit (%)",
          "travelTime": "Reisezeit (Minuten)"
>>>>>>> d5e18cbc
        }
      }
    },
    "edit": {
      "title": "Szenarien entwickeln",
      "selectLayer": "Layer zum Bearbeiten",
      "selectFeatures": "Objekte auswählen",
      "drawCircle": "Kreis zeichnen, um Objekte auszuwählen",
      "selectOnMap": "Objekte auf Karte auswählen",
      "editTools": "Bearbeitungstools",
      "drawFeatureTooltip": "Objekt zeichnen",
      "modifyFeatureTooltip": "Objekt ändern",
      "deleteFeature": "Objekt löschen",
      "clearBtn": "Reset",
      "uploadBtn": "Hochladen",
      "popup": {
        "deleteFeatureMsg": "Möchten Sie das ausgewählte Feature wirklich löschen?",
        "selectWayType": "Art des Weges auswählen: ",
        "wayType": "Art des Weges"
      },
      "table": {
        "layer": "Layer",
        "status": "Status",
        "type": "Art",
        "actions": "Aktionen"
      },
      "type": {
        "New": "Neu",
        "Modified": "Geändert",
        "Restored": "restauriert",
        "Deleted": "Gelöscht"
      },
      "status": {
        "Uploaded": "hochgeladen",
        "NotUploaded": "Nicht hochgeladen"
      },
      "activateLayerToDrawScenario": "Bitte aktivieren Sie den Layer, um Objekte wählen zu können.",
      "dataTypeInfo": "Benötigter Datei Typ",
      "geometryTypeInfo": "Benötigter Geometrie Typ",
      "requiredFields": "Erforderliche Attribute",
      "referenceSystemInfo": "Referenzsystem sollte sein",
      "featuresNotyetUploaded": "Objekte noch nicht hochgeladen. Klicken Sie auf Hochladen, um die Änderungen zu übernehmen.",
      "differentGeometryType": "Falscher Geometrie-Typ",
      "missingFields": "Fehlende Felder",
      "fileCorrupted": "Geojson Datei ist beschädigt",
      "noFile": "Keine Datei",
      "allFeaturesUploaded": "Alle Objekte wurden hochgeladen",
      "notAllUploaded": "Nicht alle Objekte wurden hochgeladen",
      "errorHappened": "Es ist ein Fehler aufgetreten",
      "scenarioFeatures": "Scenario Objekte",
      "uploadYourData": "Bearbeitete Objekte hochladen",
      "deleteAllTitle": "Alle löschen",
      "deleteAllMessage": "Wollen Sie alle Scenario Daten löschen?"
    },
    "settings": {
      "title": "Einstellungen",
      "language": "Sprache",
      "units": {
        "header": "Einheiten",
        "km": "Kilometer",
        "miles": "Meilen"
      }
    },
    "about": {
      "title": "Über GOAT",
      "content": "steht für Geo Open Accessibility Tool. Dieses Web-Tool ist Open Source, interaktiv, flexibel und kann in der Erreichbarkeitsplanung eingesetzt werden. GOAT befindet sich in der Entwicklung an der Professur für Siedlungsstruktur und Verkehrsplanung der TUM....",
      "moreInfo": "Mehr Info"
    }
  },
  "isochrones": {
    "title": "Isochronen",
    "calculation": "Berechnung",
    "calculationTitle": "Isochronenberechnung",
    "single": {
      "title": "Startpunkt",
      "type": "Single",
      "searchBox": "Startpunkt suchen",
      "startTooltip": "Klicke auf den Button, um die Isochronenberechnung zu starten",
      "tableDataTitle": "Thematische Daten"
    },
    "multiple": {
      "title": "Anfang",
      "type": "Multi",
      "selectMethod": "Methode auswählen",
      "studyArea": "Ortsteil",
      "clear": "Löschen",
      "calculate": "Berechnen",
      "studyAreaInfoLabel": "Wählen Sie <b> Orte </b> auf der Karte aus und <b> Ziele </b> im Filter Thematische Daten aus, um die Berechnung zu ermöglichen.",
      "drawBoundary": "Grenze zeichnen",
      "amenityCount": "Anzahl Einrichtungen",
      "limit": "Grenze",
      "drawBoundaryInfoLabel": "Zeichnen Sie eine <b> Grenze</b> auf der Karte ein und wählen Sie <b> Ziele </b> im Filter Thematische Daten aus aus, um die Berechnung zu ermöglichen.",
      "tableDataTitle": "Daten Multi-Isochrone"
    },
    "options": {
      "title": "Optionen",
      "subOptions": "Einstellungen Isochronen",
      "speed": "km/h",
      "time": "Min",
      "nr": "Isochronen",
      "calcType": "Detaillierungsgrad Isochronen",
      "calcModus": "Berechnungsmodus",
      "alphaShapeMode": "Detaillierungsgrad Isochronen",
      "defaultNetwork": "Standard",
      "modifiedNetwork": "Scenario",
      "modifiedNetworkDoubleCalc": "Standard und Scenario",
      "routingProfile": "Routing Profil",
      "walking_standard": "Standard",
      "walking_elderly": "Senior",
      "walking_wheelchair": "Rollstuhl",
      "cycling_standard": "Standard",
      "cycling_pedelec": "Pedelec"
    },
    "results": {
      "title": "Ergebnisse",
      "multiIsochroneHeader": "Multi-Isochrone-Berechnung",
      "additionalLayers": "Weitere Layer",
      "showDataTooltip": "Daten anzeigen",
      "toggleVisibilityTooltip": "Anzeige umschalten",
      "showResultsTooltip": "Ergebnisse anzeigen",
      "hideResultsTooltip": "Ergebnisse ausblenden",
      "downloadTooltip": "Herunterladen",
      "deleteCalcTooltip": "Berechnung löschen",
      "changeColorTooltip": "Farbe ändern",
      "table": {
        "type": "Art",
        "range": "Zeit",
        "area": "Größe",
        "visible": "Anzeige",
        "legend": "Legende"
      }
    },
    "tableData": {
      "timeFilter": "Filter Reisezeit",
      "searchPois": "Ziele suchen",
      "selectTimeMsg": "Zeit zum Filtern auswählen",
      "noDataMsg": "Keine Daten für ausgewählte Zeit",
      "selectAmenitiesMsg": "Wählen Sie <b> Ziele </b> und die <b> Reisezeit </b> aus, um die Tabelle zu filtern.",
      "table": {
        "pois": "Ziele",
        "isochrone": "Isochrone",
        "studyArea": "Ort",
        "population": "Bevölkerung",
        "reachedPopulation": "Erreichbare Bevölkerung"
      }
    },
    "isochrones": "Isochronen",
    "deleteTitle": "Löschen",
    "deleteMessage": "Soll Berechnung wirklich gelöscht werden?",
    "download": {
      "title": "Isochronen herunterladen",
      "fileName": "Dateiname",
      "outputFormat": "Ausgabeformat auswählen",
      "download": "Herunterladen"
    },
    "additionalLayers": {
      "defaultNetwork": "Standard Straßennetzwerk",
      "inputNetwork": "Modifiziertes Straßennetzwerk"
    },
    "pickColor": {
      "title": "Farbe der Isochrone"
    }
  },
  "poisFilter": {
    "showTimeFilter": "Zeitlichen Filter hinzufügen",
    "selectHourLabel": "Uhrzeit wählen",
    "selectDayLabel": "Tag wählen",
    "daysOfWeek": {
      "monday": "Montag",
      "tuesday": "Dienstag",
      "wednesday": "Mittwoch",
      "thursday": "Donnerstag",
      "friday": "Freitag",
      "saturday": "Samstag",
      "sunday": "Sonntag"
    }
  },
  "layerTree": {
    "title": "Layer",
    "settings": {
      "transparency": "Transparenz"
    }
  },
  "map": {
    "layerLegend": {
      "title": "Legende Layer"
    },
    "snackbarMessages": {
      "selectAmenities": "Mind. ein Ziel auswählen",
      "calculateIsochroneError": "Hier ist leider keine Berechnung möglich.",
      "uploadScenarioSuccess": "Objekte wurden erfolgreich hochgeladen.",
      "uploadScenarioError": "Leider ist beim Hochladen der Objekte in die Datenbank ein Fehler aufgetreten.",
      "notAllScnearioFeaturesUploaded": "Bei der Berechnung der Szenarien-Isochrone werden nur hochgeladene Objekte berücksichtigt.",
      "cantDeleteAllScenarioFeatures": "Die Szenarien-Daten können aktuell leider nicht gelöscht werden.",
      "allScenarioFeaturesDelete": "Alle Szenarien-Daten wurden gelöscht"
    },
    "layerGroup": {
      "poisLayers": "Pois Layer",
      "administrativeLayers": "Layer Verwaltungsgrenzen",
      "streetlevelqualityLayers": "Street Level Quality",
      "perceivedQuality": "Empfundene Qualität",
      "accessbilityBasemaps": "Grundkarten Erreichbarkeit",
      "backgroundLayers": "Hintergrundkarten"
    },
    "layerName": {
      "pois": "Point of Interest",
      "administrativeUnits": "Administrative Grenzen",
      "footpathWidth": "Fußwegbreite",
      "illuminance": "Beleuchtung",
      "lanes": "Anzahl der Fahrspuren",
      "parking": "Parkplätze am Straßenrand",
      "speed": "Geschwindigkeitsbegrenzungen",
      "streetCrossings": "Straßenquerungsmöglichkeiten",
      "streetFurniture": "Straßenmöbelierung",
      "surface": "Oberfläche",
      "wheelchairUsability": "Barrierefreiheit",
      "areaIsochrone": "Isochronengröße",
      "walkabilityPopulation": "Walkability - Bevölkerungs - Index",
      "population": "Bevölkerung",
      "walkability": "Walkability",
      "studyArea": "Untersuchungsgebiet",
      "ways": "Wege",
      "osmStandard": "OSM Standard",
      "osmLight": "OSM Light",
      "osmDark": "OSM Dark",
      "mapboxStreets": "Mapbox",
      "publicTransport": "Öffentlicher Verkehr",
      "bingAerial": "Bing Aerial"
    },
    "tooltips": {
      "clickForCalculation": "Für Berechnung klicken",
      "clickToSelectStudyArea": "Klicken für Auswahl des Untersuchungsbereichs",
      "maxCircleRadius": "Maximaler Kreisradius ist 1000m",
      "clickToStartMeasure": "Klicken, um Messung zu starten",
      "clickToStartDrawing": "Klicken, um Zeichnen zu starten",
      "clickToContinueDrawing": "Klicken, um mit Zeichnen fortzufahren",
      "clickToFinishDrawing": "Klicken, um Zeichnen zu beenden",
      "clickToStartDrawingBoundary": "Klicken, um Begrenzungsrechteck zu zeichnen",
      "clickToStartDrawingCircle": "Klicken, um Kreis zu zeichnen (max. Radius 1000m)",
      "clickToFinishDrawingPolygon": "Doppel(klick) auf Startpunkt, um Vorgang zu beenden",
      "clickOnFeatureToDelete": "Auf das Objekt klicken, um es zu löschen",
      "clickAndDragToModify": "Objekt anklicken und ziehen, um es zu verändern",
      "clickToRemove": "Zum Entfernen klicken",
      "clickToPlacePoint": "Klicken, um den Punkt zu platzieren",
      "routingProfiles": {
        "walking": {
          "title": "Fußgänger",
          "options": {
            "standard": {
              "title": "Standard",
              "tooltip": "Standard Routing"
            },
            "elderly": {
              "title": "Senior",
              "tooltip": "Routing mit reduzierter Gehgeschwindigkeit"
            },
            "safe_night": {
              "title": "Safe night",
              "tooltip": "Routing nur entlang beleuchteter Wege"
            }
          }
        },
        "cycling": {
          "title": "Radfahrer",
          "options": {
            "standard": {
              "title": "Standard",
              "tooltip": "Standard Routing"
            },
            "pedelec": {
              "title": "Pedelec",
              "tooltip": "Pedelec"
            }
          }
        },
        "walking_wheelchair": {
          "title": "Rollstuhl",
          "tooltip": "Routing berücksichtigt nur barrierefreie Wege und Ziele"
        }
      },
      "zoomToFeature": "Zum Objekt zoomen",
      "deleteFeature": "Objekt löschen",
      "uploadFeature": "Objekt hochladen",
      "restoreFeature": "Objekt zurücksetzen"
    },
    "popup": {
      "attributes": "Attribute",
      "info": "Info",
      "editWithOsm": "In OSM bearbeiten",
      "confirm": "Bestätigen"
    },
    "layerListValues": {
      "road": "Straße",
      "bridge": "Brücke"
    },
    "contextMenu": {
      "deleteIsochrone": "Isochrone löschen",
      "zoomIn": "Zoom In",
      "zoomOut": "Zoom Out"
    }
  },
  "pois": {
    "education": "Bildung",
    "foodAndDrink": "Essen und Trinken",
    "transport": "Transport",
    "services": "Dienstleistungen",
    "shop": "Einkaufen",
    "tourismAndLeisure": "Tourismus & Freizeit",
    "kindergarten": "Kindergarten",
    "primary_school": "Grundschule",
    "secondary_school": "Weiterführende Schule",
    "library": "Bibliothek",
    "bar": "Bar",
    "biergarten": "Biergarten",
    "cafe": "Café",
    "pub": "Pub",
    "fast_food": "Fast Food",
    "ice_cream": "Eisdiele",
    "restaurant": "Restaurant",
    "nightclub": "Nachtclub",
    "bicycle_rental": "Bikesharing",
    "car_sharing": "Carsharing",
    "charging_station": "Ladestation",
    "bus_stop": "Bushaltestelle",
    "tram_stop": "Tramhaltestelle",
    "subway_entrance": "U-Bahn-Station",
    "rail_station": "Bahnhof",
    "taxi": "Taxi",
    "hairdresser": "Friseur",
    "atm": "Geldautomat",
    "bank": "Bank",
    "dentist": "Zahnarzt",
    "doctors": "Arzt",
    "pharmacy": "Apotheke",
    "post_box": "Briefkasten",
    "fuel": "Tankstelle",
    "recycling": "Recycling",
    "bakery": "Bäckerei",
    "butcher": "Metzger",
    "clothes": "Bekleidung",
    "convenience": "Gemischtwarenladen",
    "greengrocer": "Gemüsehändler",
    "kiosk": "Kiosk",
    "mall": "Einkaufszentrum",
    "shoes": "Schuhgeschäft",
    "supermarket": "Supermarkt",
    "discount_supermarket": "Discounter",
    "international_supermarket": "Internationaler Supermarkt",
    "hypermarket": "Großmarkt",
    "chemist": "Drogerie",
    "organic": "Bio-Supermarkt",
    "marketplace": "Marktplatz",
    "cinema": "Kino",
    "theatre": "Theater",
    "museum": "Museum",
    "hotel": "Hotel",
    "hostel": "Herberge",
    "guest_house": "Gasthaus",
    "gallery": "Galerie",
    "university": "Universität",
    "hospital": "Krankenhaus",
    "population": "Bevölkerung"
  },
  "$vuetify": {
    "close": "Schließen",
    "dataIterator": {
      "pageText": "{0} - {1} von {2}",
      "noResultsText": "Keine übereinstimmenden Aufzeichnungen gefunden",
      "loadingText": "Artikel werden geladen ..."
    },
    "dataTable": {
      "itemsPerPageText": "Zeilen pro Seite:",
      "ariaLabel": {
        "sortDescending": ": Absteigend sortiert. Um Sortierung aufzuheben, Option aktivieren.",
        "sortAscending": ": Aufsteigend sortiert. Option aktivieren, um absteigend zu sortieren.",
        "sortNone": ": Nicht sortiert. Option aktivieren, um aufsteigend zu sortieren."
      }
    },
    "dataFooter": {
      "pageText": "{0}-{1} von {2}",
      "itemsPerPageText": "Objekte pro Seite:",
      "itemsPerPageAll": "Alle",
      "nextPage": "Nächste Seite",
      "prevPage": "Vorherige Seite",
      "firstPage": "Erste Seite",
      "lastPage": "Letzte Seite"
    },
    "datePicker": {
      "itemsSelected": "{0} ausgewählt"
    },
    "noDataText": "Keine Daten verfügbar",
    "carousel": {
      "prev": "Vorheriges Bild",
      "next": "Nächstes Bild"
    },
    "calendar": {
      "moreEvents": "{0} mehr"
    }
  },
  "common": {
    "required": "Diese Information wird benötigt."
  },
  "dynamicFields": {
    "attributes": {
      "ways": {
        "type": "Wegetyp",
        "class_id": "Class Id"
      },
      "pois": {
        "amenity": "Einrichtung",
        "name": "Name (Optional)",
        "opening_hours": "Öffnungszeiten (Optional)"
      }
    },
    "listValues": {
      "ways": {
        "road": "Straße",
        "bridge": "Brücke"
      }
    }
  }
}<|MERGE_RESOLUTION|>--- conflicted
+++ resolved
@@ -114,121 +114,6 @@
       },
       "clear": "Löschen"
     },
-<<<<<<< HEAD
-    "map": {
-        "layerLegend": {
-            "title": "Legende Layer"
-        },
-        "snackbarMessages": {
-            "selectAmenities": "Mind. ein Ziel auswählen",
-            "calculateIsochroneError": "Hier ist leider keine Berechnung möglich.",
-            "uploadScenarioSuccess": "Objekte wurden erfolgreich hochgeladen.",
-            "uploadScenarioError": "Leider ist beim Hochladen der Objekte in die Datenbank ein Fehler aufgetreten.",
-            "notAllScnearioFeaturesUploaded": "Bei der Berechnung der Szenarien-Isochrone werden nur hochgeladene Objekte berücksichtigt.",
-            "cantDeleteAllScenarioFeatures": "Die Szenarien-Daten können aktuell leider nicht gelöscht werden.",
-            "allScenarioFeaturesDelete": "Alle Szenarien-Daten wurden gelöscht"
-        },
-        "layerGroup": {
-            "poisLayers": "Pois Layer",
-            "administrativeLayers": "Layer Verwaltungsgrenzen",
-            "streetlevelqualityLayers": "Street Level Quality",
-            "perceivedQuality": "Empfundene Qualität",
-            "accessbilityBasemaps": "Grundkarten Erreichbarkeit",
-            "backgroundLayers": "Hintergrundkarten"
-        },
-        "layerName": {
-            "pois": "Point of Interest",
-            "administrativeUnits": "Administrative Grenzen",
-            "footpathWidth": "Fußwegbreite",
-            "illuminance": "Beleuchtung",
-            "lanes": "Anzahl der Fahrspuren",
-            "parking": "Parkplätze am Straßenrand",
-            "smoothness": "Fahrbahnqualität",
-            "speed": "Geschwindigkeitsbegrenzungen",
-            "streetCategory": "Straßenkategorien",
-            "streetCrossings": "Straßenquerungsmöglichkeiten",
-            "streetFurniture": "Straßenmöbelierung",
-            "surface": "Oberfläche",
-            "wheelchairUsability": "Barrierefreiheit",
-            "areaIsochrone": "Isochronengröße",
-            "walkabilityPopulation": "Walkability - Bevölkerungs - Index",
-            "population": "Bevölkerung",
-            "walkability": "Walkability",
-            "studyArea": "Untersuchungsgebiet",
-            "ways": "Wege",
-            "osmStandard": "OSM Standard",
-            "osmLight": "OSM Light",
-            "osmDark": "OSM Dark",
-            "mapboxStreets": "Mapbox",
-            "publicTransport": "Öffentlicher Verkehr",
-            "bingAerial": "Bing Aerial"
-        },
-        "tooltips": {
-            "clickForCalculation": "Für Berechnung klicken",
-            "clickToSelectStudyArea": "Klicken für Auswahl des Untersuchungsbereichs",
-            "maxCircleRadius": "Maximaler Kreisradius ist 1000m",
-            "clickToStartMeasure": "Klicken, um Messung zu starten",
-            "clickToStartDrawing": "Klicken, um Zeichnen zu starten",
-            "clickToContinueDrawing": "Klicken, um mit Zeichnen fortzufahren",
-            "clickToFinishDrawing": "Klicken, um Zeichnen zu beenden",
-            "clickToStartDrawingBoundary": "Klicken, um Begrenzungsrechteck zu zeichnen",
-            "clickToStartDrawingCircle": "Klicken, um Kreis zu zeichnen (max. Radius 1000m)",
-            "clickToFinishDrawingPolygon": "Doppel(klick) auf Startpunkt, um Vorgang zu beenden",
-            "clickOnFeatureToDelete": "Auf das Objekt klicken, um es zu löschen",
-            "clickAndDragToModify": "Objekt anklicken und ziehen, um es zu verändern",
-            "clickToRemove": "Zum Entfernen klicken",
-            "clickToPlacePoint": "Klicken, um den Punkt zu platzieren",
-            "routingProfiles": {
-              "walking": {
-                "title": "Fußgänger",
-                "options": {
-                  "standard": {
-                    "title": "Standard",
-                    "tooltip": "Standard Routing"
-                  },
-                  "elderly": {
-                    "title": "Senior",
-                    "tooltip": "Routing mit reduzierter Gehgeschwindigkeit"
-                  },
-                  "safe_night": {
-                    "title": "Safe night",
-                    "tooltip": "Routing nur entlang beleuchteter Wege"
-                  }
-                }
-              },
-              "cycling": {
-                "title": "Radfahrer",
-                "options": {
-                  "standard": {
-                    "title": "Standard",
-                    "tooltip": "Standard Routing"
-                  },
-                  "pedelec": {
-                    "title": "Pedelec",
-                    "tooltip": "Pedelec"
-                  }
-                }
-              },
-              "walking_wheelchair": {
-                "title": "Rollstuhl",
-                "tooltip": "Routing berücksichtigt nur barrierefreie Wege und Ziele"
-              }
-            },
-            "zoomToFeature": "Zum Objekt zoomen",
-            "deleteFeature": "Objekt löschen",
-            "uploadFeature": "Objekt hochladen",
-            "restoreFeature": "Objekt zurücksetzen"
-        },
-        "popup": {
-            "attributes": "Attribute",
-            "info": "Info",
-            "editWithOsm": "In OSM bearbeiten",
-            "confirm": "Bestätigen"
-        },
-        "layerListValues": {
-            "road": "Straße",
-            "bridge": "Brücke"
-=======
     "filter": {
       "title": "Filter Thematische Daten",
       "poisSettings": {
@@ -240,7 +125,6 @@
           "title": "Erreichbarkeit",
           "gravity": "Gravitätsbasierte Erreichbarkeit (%)",
           "travelTime": "Reisezeit (Minuten)"
->>>>>>> d5e18cbc
         }
       }
     },
