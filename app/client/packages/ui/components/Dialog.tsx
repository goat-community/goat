--- conflicted
+++ resolved
@@ -16,14 +16,9 @@
 };
 
 const Dialog = memo(
-<<<<<<< HEAD
-  forwardRef<HTMLElement, DialogProps>((props, ref) => {
-    const { className, children, title, action, width, direction, onClick, anchorEl, ...rest } = props;
-=======
   forwardRef<HTMLElement, DialogProps>((props) => {
     const { className, children, title, action, width, direction, onClick, anchorEl } = props;
 
->>>>>>> a8ef1eea
     const { classes, cx } = useStyles({ width });
 
     return (
