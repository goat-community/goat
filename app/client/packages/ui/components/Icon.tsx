--- conflicted
+++ resolved
@@ -14,7 +14,6 @@
   faBuilding,
   faMap,
   faClose,
-<<<<<<< HEAD
   faHouse,
   faFolder,
   faGears,
@@ -23,13 +22,11 @@
   faEnvelope,
   faRocket,
   faPersonRunning,
-  faBus
-=======
+  faBus,
   faPlus,
   faMinus,
   faMaximize,
   faMinimize,
->>>>>>> a8ef1eea
 } from "@fortawesome/free-solid-svg-icons";
 import { FontAwesomeIcon } from "@fortawesome/react-fontawesome";
 import { SvgIcon } from "@mui/material";
@@ -49,7 +46,6 @@
   ORGANIZATION = "organization",
   MAP = "map",
   CLOSE = "close",
-<<<<<<< HEAD
   HOUSE = "house",
   FOLDER = "folder",
   SETTINGS = "settings",
@@ -59,12 +55,10 @@
   ROCKET = "rocket",
   RUN = "run",
   BUS = "bus",
-=======
   PLUS = "plus",
   MINUS = "minus",
   MAXIMIZE = "maximize",
   MINIMIZE = "minimize"
->>>>>>> a8ef1eea
 }
 
 const nameToIcon: { [k in ICON_NAME]: IconDefinition } = {
@@ -81,7 +75,6 @@
   [ICON_NAME.ORGANIZATION]: faBuilding,
   [ICON_NAME.MAP]: faMap,
   [ICON_NAME.CLOSE]: faClose,
-<<<<<<< HEAD
   [ICON_NAME.HOUSE]: faHouse,
   [ICON_NAME.FOLDER]: faFolder,
   [ICON_NAME.SETTINGS]: faGears,
@@ -91,12 +84,10 @@
   [ICON_NAME.ROCKET]: faRocket,
   [ICON_NAME.RUN]: faPersonRunning,
   [ICON_NAME.BUS]: faBus,
-=======
   [ICON_NAME.PLUS]: faPlus,
   [ICON_NAME.MINUS]: faMinus,
   [ICON_NAME.MAXIMIZE]: faMaximize,
   [ICON_NAME.MINIMIZE]: faMinimize,
->>>>>>> a8ef1eea
 };
 
 library.add(...Object.values(nameToIcon));
