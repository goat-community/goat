--- conflicted
+++ resolved
@@ -4,12 +4,8 @@
 import FormLabel from "@mui/material/FormLabel";
 import Radio from "@mui/material/Radio";
 import RadioGroup from "@mui/material/RadioGroup";
-<<<<<<< HEAD
 import * as React from "react";
 import { v4 } from "uuid";
-=======
-import React from "react";
->>>>>>> a8ef1eea
 
 interface RadioButtonsGroupProps {
   radioLabels: { value: string, desc: string }[];
