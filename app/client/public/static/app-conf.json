{
    "tittle": "GOAT - Geo Open Accessibility Tool",
    "baseColor": {
      "primary": "#2BB381",
      "secondary": "#249c70"
    },
    "osmMappingColor": {
      "primary": "#283648",
      "secondary": "#3a4d66"
    },
    "controlsColor": "#26AE3F",
    "logo": "./src/assets/img/logo_white.png",
    "map": {
      "projectionCode": "EPSG:3857",
      "proj4Defs": [
        {
          "code": "EPSG:3006",
          "projection": "+proj=utm +zone=33 +ellps=GRS80 +towgs84=0,0,0,0,0,0,0 +units=m +no_defs"
        }
<<<<<<< HEAD
      ],
      "minZoom": 10,
      "maxZoom": 21,
      "zoom": 13,
      "resolutions": [
        156543.03,
        78271.52,
        39135.76,
        19567.88,
        9783.94,
        4891.97,
        2445.98,
        1222.99,
        611.5,
        305.75,
        152.87,
        76.437,
        38.219,
        19.109,
        9.5546,
        4.7773,
        2.3887,
        1.1943,
        0.5972
      ],
      "layers": [
        {
          "type": "VECTOR",
          "name": "study_area_crop",
          "group": "buildings_landuse",
          "url": "/api/map/layer_read",
          "format": "GeoJSON",
          "visible": true,
          "canEdit": false,
          "queryable": false,
          "displayInLayerList": false,
          "zIndex": 1,
          "queryParams": ["table_name"],
          "style": {
            "format": "geostyler",
            "url": "./static/layer-styles/styles/study_area_crop.json"
          }
        },
        {
          "type": "WMS",
          "name": "Flächennutzungsplan",
          "url": "https://geoportal.freiburg.de/wms/stpla_fnp/stpla_fnp?",
          "group": "buildings_landuse",
          "layers": "stpla_fnp",
          "opacity": 1,
          "queryable": true,
          "visible": false,
          "canEdit": false,
          "displayInLayerList": true,
          "zIndex": 1,
          "attributes": {
            "source": "FreiGIS",
            "date": "2021"
          }
=======
      },
      {
        "type": "VECTORTILE",
        "name": "ways",
        "format": "MVT",
        "url": "/api/map/layer/ways/{z}/{x}/{y}",
        "opacity": 1,
        "queryable": false,
        "visible": false,
        "canEdit": true,
        "editDataType": "GeoJSON",
        "editGeometry": ["LineString"],
        "modifyAttributes": true,
        "displayInLayerList": false,
        "zIndex": 2,
        "serverType": "geoserver",
        "attributes": {
          "source": "openStreetMap",
          "date": "17-06-2021"
        },
        "style": {
          "format": "geostyler",
          "url": "./static/layer-styles/styles/ways_lit.json"
        }
      },
      {
        "type": "VECTOR",
        "format": "GeoJSON",
        "url": "/api/map/layer_read",
        "name": "pois",
        "group": "poisLayers",
        "queryParams": [
          "table_name",
          "modus",
          "amenities",
          "scenario_id",
          "routing_profile"
        ],
        "maxResolution": 20,
        "opacity": 1,
        "queryable": true,
        "requiresPois": true,
        "visible": false,
        "canEdit": true,
        "editDataType": "GeoJSON",
        "editGeometry": ["Point"],
        "displayInLayerList": true,
        "displayInLegend": false,
        "zIndex": 7,
        "attributes": {
          "source": "openStreetMap",
          "date": "17-06-2021"
>>>>>>> a9996205
        },
        {
          "type": "VECTORTILE",
          "name": "ways",
          "format": "MVT",
          "url": "/api/map/layer/ways/{z}/{x}/{y}",
          "opacity": 1,
          "queryable": false,
          "visible": false,
          "canEdit": true,
          "editDataType": "GeoJSON",
          "editGeometry": ["LineString"],
          "modifyAttributes": true,
          "displayInLayerList": false,
          "zIndex": 2,
          "serverType": "geoserver",
          "attributes": {
            "source": "openStreetMap",
            "date": "25-04-2021"
          },
          "style": {
            "format": "geostyler",
            "url": "./static/layer-styles/styles/ways_lit.json"
          }
        },
        {
          "type": "VECTOR",
          "format": "GeoJSON",
          "url": "/api/map/layer_read",
          "name": "pois",
          "group": "poisLayers",
          "queryParams": [
            "table_name",
            "modus",
            "amenities",
            "scenario_id",
            "routing_profile"
          ],
          "maxResolution": 20,
          "opacity": 1,
          "queryable": true,
          "requiresPois": true,
          "visible": false,
          "canEdit": true,
          "editDataType": "GeoJSON",
          "editGeometry": ["Point"],
          "displayInLayerList": true,
          "displayInLegend": false,
          "zIndex": 7,
          "attributes": {
            "source": "FreiGIS",
            "date": "2021"
          },
          "style": {
            "format": "custom-logic"
          }
        },
<<<<<<< HEAD
        {
          "type": "VECTOR",
          "name": "aois",
          "group": "poisLayers",
          "url": "/api/map/layer_read",
          "format": "GeoJSON",
          "visible": false,
          "canEdit": false,
          "queryable": true,
          "displayInLayerList": true,
          "zIndex": 0.5,
          "maxResolution": 20,
          "queryParams": [
            "table_name",
            "modus",
            "amenities",
            "scenario_id",
            "routing_profile"
          ],
          "style": {
            "format": "geostyler",
            "url": "./static/layer-styles/styles/aois.json"
          }
        },
        {
          "type": "VECTORTILE",
          "format": "MVT",
          "name": "landuse_osm",
          "url": "/api/map/layer/landuse_osm/{z}/{x}/{y}",
          "group": "buildings_landuse",
          "visible": false,
          "canEdit": false,
          "queryable": true,
          "displayInLayerList": true,
          "zIndex": 1,
          "queryParams": [],
          "style": {
            "format": "geostyler",
            "url": "./static/layer-styles/styles/landuse_osm.json"
          },
          "attributes": {
            "source": "openStreetMap",
            "date": "25-04-2021"
          }
        },
        {
          "type": "VECTORTILE",
          "format": "MVT",
          "name": "buildings",
          "url": "/api/map/layer/buildings/{z}/{x}/{y}",
          "group": "buildings_landuse",
          "opacity": 1,
          "visible": false,
          "canEdit": true,
          "editDataType": "GeoJSON",
          "editGeometry": ["Polygon", "MultiPolygon"],
          "canModifyGeom": true,
          "modifyAttributes": true,
          "queryable": true,
          "displayInLayerList": true,
          "zIndex": 1,
          "maxResolution": 6,
          "queryParams": [],
          "style": {
            "format": "geostyler",
            "url": "./static/layer-styles/styles/buildings.json"
          },
          "attributes": {
            "source": "openStreetMap",
            "date": "25-04-2021"
          }
        },
        {
          "type": "VECTOR",
          "format": "GeoJSON",
          "name": "study_area",
          "url": "/api/map/layer_read",
          "group": "buildings_landuse",
          "visible": false,
          "canEdit": false,
          "queryable": false,
          "displayInLayerList": true,
          "zIndex": 1,
          "queryParams": ["table_name"],
          "style": {
            "format": "geostyler",
            "url": "./static/layer-styles/styles/study_area.json"
          },
          "attributes": {
            "source": "FreiGIS",
            "date": "2020"
          }
        },
        {
          "type": "VECTORTILE",
          "format": "MVT",
          "name": "ways_lit",
          "url": "/api/map/layer/ways_lit/{z}/{x}/{y}",
          "group": "streetlevelqualityLayers",
          "opacity": 1,
          "queryable": true,
          "visible": false,
          "canEdit": false,
          "displayInLayerList": true,
          "zIndex": 1,
          "maxResolution": 7,
          "style": {
            "format": "geostyler",
            "url": "./static/layer-styles/styles/ways_lit.json"
          }
        },
        {
          "type": "VECTORTILE",
          "format": "MVT",
          "name": "ways_category_aggregated",
          "url": "/api/map/layer/ways_category_aggregated/{z}/{x}/{y}",
          "group": "streetlevelqualityLayers",
          "opacity": 1,
          "queryable": true,
          "visible": false,
          "canEdit": false,
          "displayInLayerList": true,
          "zIndex": 1,
          "maxResolution": 7,
          "style": {
            "format": "geostyler",
            "url": "./static/layer-styles/styles/ways_category_aggregated.json"
          }
=======
        "attributes": {
          "source": "openStreetMap",
          "date": "17-06-2021"
        }
      },
      {
        "type": "VECTORTILE",
        "format": "MVT",
        "name": "buildings",
        "url": "/api/map/layer/buildings/{z}/{x}/{y}",
        "group": "buildings_landuse",
        "opacity": 1,
        "visible": false,
        "canEdit": true,
        "editDataType": "GeoJSON",
        "editGeometry": ["Polygon", "MultiPolygon"],
        "canModifyGeom": true,
        "modifyAttributes": true,
        "queryable": true,
        "displayInLayerList": true,
        "zIndex": 1,
        "maxResolution": 6,
        "queryParams": [],
        "style": {
          "format": "geostyler",
          "url": "./static/layer-styles/styles/buildings.json"
        },
        "attributes": {
          "source": "openStreetMap",
          "date": "17-06-2021"
        }
      },
      {
        "type": "VECTOR",
        "format": "GeoJSON",
        "name": "study_area",
        "url": "/api/map/layer_read",
        "group": "buildings_landuse",
        "visible": false,
        "canEdit": false,
        "queryable": false,
        "displayInLayerList": true,
        "zIndex": 1,
        "queryParams": ["table_name"],
        "style": {
          "format": "geostyler",
          "url": "./static/layer-styles/styles/study_area.json"
        },
        "attributes": {
          "source": "Landeshauptstadt München",
          "date": "2020"
        }
      },
      {
        "type": "VECTORTILE",
        "format": "MVT",
        "name": "footpath_width",
        "url": "/api/map/layer/footpath_width/{z}/{x}/{y}",
        "group": "streetlevelqualityLayers",
        "opacity": 1,
        "queryable": true,
        "visible": false,
        "canEdit": false,
        "displayInLayerList": true,
        "zIndex": 1,
        "maxResolution": 7,
        "style": {
          "format": "geostyler",
          "url": "./static/layer-styles/styles/footpath_width.json"
        }
      },
      {
        "type": "VECTORTILE",
        "format": "MVT",
        "name": "ways_lit",
        "url": "/api/map/layer/ways_lit/{z}/{x}/{y}",
        "group": "streetlevelqualityLayers",
        "opacity": 1,
        "queryable": true,
        "visible": false,
        "canEdit": false,
        "displayInLayerList": true,
        "zIndex": 1,
        "maxResolution": 7,
        "style": {
          "format": "geostyler",
          "url": "./static/layer-styles/styles/ways_lit.json"
        },
        "attributes": {
          "source": "OpenStreetMap",
          "date": "17-06-2021",
          "source": "Mapillary",
          "date": "01-06-2021"
        }
      },
      {
        "type": "VECTORTILE",
        "format": "MVT",
        "name": "ways_lanes",
        "url": "/api/map/layer/ways_lanes/{z}/{x}/{y}",
        "group": "streetlevelqualityLayers",
        "opacity": 1,
        "queryable": true,
        "visible": false,
        "canEdit": false,
        "displayInLayerList": true,
        "zIndex": 1,
        "maxResolution": 7,
        "style": {
          "format": "geostyler",
          "url": "./static/layer-styles/styles/ways_lanes.json"
        }
      },
      {
        "type": "VECTORTILE",
        "format": "MVT",
        "name": "ways_parking",
        "url": "/api/map/layer/ways_parking/{z}/{x}/{y}",
        "group": "streetlevelqualityLayers",
        "opacity": 1,
        "queryable": true,
        "visible": false,
        "canEdit": false,
        "displayInLayerList": true,
        "zIndex": 1,
        "maxResolution": 7,
        "style": {
          "format": "geostyler",
          "url": "./static/layer-styles/styles/ways_parking.json"
        }
      },
      {
        "type": "VECTORTILE",
        "format": "MVT",
        "name": "ways_category",
        "url": "/api/map/layer/ways_category/{z}/{x}/{y}",
        "group": "streetlevelqualityLayers",
        "opacity": 1,
        "queryable": true,
        "visible": false,
        "canEdit": false,
        "displayInLayerList": true,
        "zIndex": 1,
        "maxResolution": 7,
        "style": {
          "format": "geostyler",
          "url": "./static/layer-styles/styles/ways_category.json"
        }
      },
      {
        "type": "VECTORTILE",
        "format": "MVT",
        "name": "ways_category_aggregated",
        "url": "/api/map/layer/ways_category_aggregated/{z}/{x}/{y}",
        "group": "streetlevelqualityLayers",
        "opacity": 1,
        "queryable": true,
        "visible": false,
        "canEdit": false,
        "displayInLayerList": true,
        "zIndex": 1,
        "maxResolution": 7,
        "style": {
          "format": "geostyler",
          "url": "./static/layer-styles/styles/ways_category_aggregated.json"
        }
      },
      {
        "type": "VECTORTILE",
        "format": "MVT",
        "name": "ways_speed",
        "url": "/api/map/layer/ways_speed/{z}/{x}/{y}",
        "group": "streetlevelqualityLayers",
        "opacity": 1,
        "queryable": true,
        "visible": false,
        "canEdit": false,
        "displayInLayerList": true,
        "zIndex": 1,
        "maxResolution": 7,
        "style": {
          "format": "geostyler",
          "url": "./static/layer-styles/styles/ways_speed.json"
        }
      },
      {
        "type": "VECTORTILE",
        "format": "MVT",
        "name": "ways_surface",
        "url": "/api/map/layer/ways_surface/{z}/{x}/{y}",
        "group": "streetlevelqualityLayers",
        "opacity": 1,
        "queryable": true,
        "visible": false,
        "canEdit": false,
        "displayInLayerList": true,
        "zIndex": 1,
        "maxResolution": 7,
        "style": {
          "format": "geostyler",
          "url": "./static/layer-styles/styles/ways_surface.json"
        }
      },
      {
        "type": "VECTORTILE",
        "format": "MVT",
        "name": "ways_smoothness",
        "url": "/api/map/layer/ways_smoothness/{z}/{x}/{y}",
        "group": "streetlevelqualityLayers",
        "opacity": 1,
        "queryable": true,
        "visible": false,
        "canEdit": false,
        "displayInLayerList": true,
        "zIndex": 1,
        "maxResolution": 7,
        "style": {
          "format": "geostyler",
          "url": "./static/layer-styles/styles/ways_smoothness.json"
        }
      },
      {
        "type": "VECTORTILE",
        "format": "MVT",
        "name": "footpath_visualization",
        "url": "/api/map/layer/footpath_visualization/{z}/{x}/{y}",
        "group": "streetlevelqualityLayers",
        "opacity": 1,
        "queryable": true,
        "visible": false,
        "canEdit": false,
        "displayInLayerList": true,
        "zIndex": 1,
        "maxResolution": 7,
        "style": {
          "format": "geostyler",
          "url": "./static/layer-styles/styles/footpath_visualization.json"
        }
      },
      {
        "type": "VECTORTILE",
        "format": "MVT",
        "name": "ways_liveliness",
        "url": "/api/map/layer/footpath_visualization/{z}/{x}/{y}",
        "group": "streetlevelqualityLayers",
        "opacity": 1,
        "queryable": true,
        "visible": false,
        "canEdit": false,
        "displayInLayerList": true,
        "zIndex": 1,
        "maxResolution": 20,
        "style": {
          "format": "geostyler",
          "url": "./static/layer-styles/styles/ways_liveliness.json"
        }
      },
      {
        "type": "VECTORTILE",
        "format": "MVT",
        "name": "ways_comfort",
        "url": "/api/map/layer/footpath_visualization/{z}/{x}/{y}",
        "group": "streetlevelqualityLayers",
        "opacity": 1,
        "queryable": true,
        "visible": false,
        "canEdit": false,
        "displayInLayerList": true,
        "zIndex": 1,
        "maxResolution": 20,
        "style": {
          "format": "geostyler",
          "url": "./static/layer-styles/styles/ways_comfort.json"
        }
      },
      {
        "type": "VECTORTILE",
        "format": "MVT",
        "name": "ways_traffic_protection",
        "url": "/api/map/layer/footpath_visualization/{z}/{x}/{y}",
        "group": "streetlevelqualityLayers",
        "opacity": 1,
        "queryable": true,
        "visible": false,
        "canEdit": false,
        "displayInLayerList": true,
        "zIndex": 1,
        "maxResolution": 20,
        "style": {
          "format": "geostyler",
          "url": "./static/layer-styles/styles/ways_traffic_protection.json"
        }
      },
      {
        "type": "VECTORTILE",
        "format": "MVT",
        "name": "ways_security",
        "url": "/api/map/layer/footpath_visualization/{z}/{x}/{y}",
        "group": "streetlevelqualityLayers",
        "opacity": 1,
        "queryable": true,
        "visible": false,
        "canEdit": false,
        "displayInLayerList": true,
        "zIndex": 1,
        "maxResolution": 20,
        "style": {
          "format": "geostyler",
          "url": "./static/layer-styles/styles/ways_security.json"
        }
      },
      {
        "type": "VECTORTILE",
        "format": "MVT",
        "name": "ways_green_blue_index",
        "url": "/api/map/layer/footpath_visualization/{z}/{x}/{y}",
        "group": "streetlevelqualityLayers",
        "opacity": 1,
        "queryable": true,
        "visible": false,
        "canEdit": false,
        "displayInLayerList": true,
        "zIndex": 1,
        "maxResolution": 20,
        "style": {
          "format": "geostyler",
          "url": "./static/layer-styles/styles/ways_green_blue_index.json"
        }
      },
      {
        "type": "VECTORTILE",
        "format": "MVT",
        "name": "street_crossings",
        "url": "/api/map/layer/street_crossings/{z}/{x}/{y}",
        "group": "streetlevelqualityLayers",
        "opacity": 1,
        "visible": false,
        "canEdit": false,
        "queryable": true,
        "displayInLayerList": true,
        "zIndex": 2,
        "maxResolution": 7,
        "style": {
          "format": "geostyler",
          "url": "./static/layer-styles/styles/street_crossings.json"
        },
        "attributes": {
          "source": "openStreetMap",
          "date": "17-06-2021",
          "source": "Mapillary",
          "date": "01-06-2021"
        }
      },
      {
        "type": "VECTORTILE",
        "format": "MVT",
        "name": "street_furniture",
        "url": "/api/map/layer/street_furniture/{z}/{x}/{y}",
        "group": "streetlevelqualityLayers",
        "opacity": 1,
        "visible": false,
        "canEdit": false,
        "queryable": true,
        "displayInLayerList": true,
        "zIndex": 2,
        "maxResolution": 7,
        "style": {
          "format": "geostyler",
          "url": "./static/layer-styles/styles/street_furniture.json"
        },
        "attributes": {
          "source": "openStreetMap",
          "date": "17-06-2021",
          "source": "Mapillary",
          "date": "01-06-2021"
        }
      },
      {
        "type": "VECTORTILE",
        "format": "MVT",
        "name": "street_furniture_bicycles",
        "url": "/api/map/layer/street_furniture_bicycles/{z}/{x}/{y}",
        "group": "streetlevelqualityLayers",
        "opacity": 1,
        "visible": false,
        "canEdit": false,
        "queryable": true,
        "displayInLayerList": true,
        "zIndex": 2,
        "maxResolution": 7,
        "style": {
          "format": "geostyler",
          "url": "./static/layer-styles/styles/street_furniture_bicycles.json"
        },
        "attributes": {
          "source": "openStreetMap",
          "date": "17-06-2021",
          "source": "Mapillary",
          "date": "01-06-2021"
        }
      },
      {
        "type": "VECTORTILE",
        "format": "MVT",
        "name": "munichways",
        "url": "/api/map/layer/munichways/{z}/{x}/{y}",
        "group": "streetlevelqualityLayers",
        "opacity": 1,
        "visible": false,
        "canEdit": false,
        "queryable": true,
        "displayInLayerList": true,
        "zIndex": 2,
        "style": {
          "format": "geostyler",
          "url": "./static/layer-styles/styles/munichways.json"
>>>>>>> a9996205
        },
        {
          "type": "VECTORTILE",
          "format": "MVT",
          "name": "ways_speed",
          "url": "/api/map/layer/ways_speed/{z}/{x}/{y}",
          "group": "streetlevelqualityLayers",
          "opacity": 1,
          "queryable": true,
          "visible": false,
          "canEdit": false,
          "displayInLayerList": true,
          "zIndex": 1,
          "maxResolution": 7,
          "style": {
            "format": "geostyler",
            "url": "./static/layer-styles/styles/ways_speed.json"
          }
        },
        {
          "type": "VECTORTILE",
          "format": "MVT",
          "name": "ways_surface",
          "url": "/api/map/layer/ways_surface/{z}/{x}/{y}",
          "group": "streetlevelqualityLayers",
          "opacity": 1,
          "queryable": true,
          "visible": false,
          "canEdit": false,
          "displayInLayerList": true,
          "zIndex": 1,
          "maxResolution": 7,
          "style": {
            "format": "geostyler",
            "url": "./static/layer-styles/styles/ways_surface.json"
          }
        },
        {
          "type": "VECTORTILE",
          "format": "MVT",
          "name": "street_crossings",
          "url": "/api/map/layer/street_crossings/{z}/{x}/{y}",
          "group": "streetlevelqualityLayers",
          "opacity": 1,
          "visible": false,
          "canEdit": false,
          "queryable": true,
          "displayInLayerList": true,
          "zIndex": 2,
          "maxResolution": 7,
          "style": {
            "format": "geostyler",
            "url": "./static/layer-styles/styles/street_crossings.json"
          },
          "attributes": {
            "source": "openStreetMap",
            "date": "25-04-2021"
          }
        },
        {
          "type": "VECTORTILE",
          "format": "MVT",
          "name": "street_furniture",
          "url": "/api/map/layer/street_furniture/{z}/{x}/{y}",
          "group": "streetlevelqualityLayers",
          "opacity": 1,
          "visible": false,
          "canEdit": false,
          "queryable": true,
          "displayInLayerList": true,
          "zIndex": 2,
          "maxResolution": 7,
          "style": {
            "format": "geostyler",
            "url": "./static/layer-styles/styles/street_furniture.json"
          },
          "attributes": {
            "source": "openStreetMap",
            "date": "25-04-2021"
          }
        },
<<<<<<< HEAD
        {
          "type": "VECTORTILE",
          "format": "MVT",
          "name": "street_furniture_bicycles",
          "url": "/api/map/layer/street_furniture_bicycles/{z}/{x}/{y}",
          "group": "streetlevelqualityLayers",
          "opacity": 1,
          "visible": false,
          "canEdit": false,
          "queryable": true,
          "displayInLayerList": true,
          "zIndex": 2,
          "maxResolution": 7,
          "style": {
            "format": "geostyler",
            "url": "./static/layer-styles/styles/street_furniture_bicycles.json"
          },
          "attributes": {
            "source": "openStreetMap",
            "date": "25-04-2021"
          }
=======
        "attributes": {
          "source": "Mobilität in Deutschland - infas",
          "date": "2018"
        }
      },
      {
        "type": "VECTOR",
        "name": "heatmap_luptai",
        "url": "/api/map/heatmap",
        "group": "accessbilityBasemaps",
        "format": "GeoJSON",
        "displayInLayerList": true,
        "visible": false,
        "requiresPois": true,
        "zIndex": 1,
        "docUrl": "https://plan4better.de/docs/walkability_population_heatmap/",
        "queryParams": [
          "heatmap_type",
          "scenario_id_input",
          "modus_input",
          "pois"
        ],
        "style": {
          "format": "geostyler",
          "url": "./static/layer-styles/styles/heatmap_luptai.json"
        }
      },
      {
        "type": "VECTOR",
        "name": "heatmap_population",
        "url": "/api/map/heatmap",
        "group": "accessbilityBasemaps",
        "format": "GeoJSON",
        "displayInLayerList": true,
        "visible": false,
        "zIndex": 1,
        "queryParams": ["heatmap_type", "scenario_id_input", "modus_input"],
        "style": {
          "format": "geostyler",
          "url": "./static/layer-styles/styles/heatmap_population_api.json"
        }
      },
      {
        "type": "VECTOR",
        "name": "heatmap_gravity",
        "url": "/api/map/heatmap",
        "group": "accessbilityBasemaps",
        "format": "GeoJSON",
        "displayInLayerList": true,
        "visible": false,
        "requiresPois": true,
        "zIndex": 1,
        "docUrl": "https://plan4better.de/docs/heatmap/",
        "queryParams": [
          "heatmap_type",
          "scenario_id_input",
          "modus_input",
          "pois"
        ],
        "style": {
          "format": "geostyler",
          "url": "./static/layer-styles/styles/heatmap_gravity.json"
        }
      },
      {
        "type": "VECTOR",
        "name": "heatmap_connectivity",
        "url": "/api/map/heatmap",
        "group": "accessbilityBasemaps",
        "format": "GeoJSON",
        "displayInLayerList": true,
        "visible": false,
        "zIndex": 1,
        "concurrentRequests": false,
        "queryParams": ["heatmap_type", "scenario_id_input", "modus_input"],
        "style": {
          "format": "geostyler",
          "url": "./static/layer-styles/styles/heatmap_connectivity.json"
        }
      },
      {
        "type": "OSM",
        "name": "osmStandard",
        "url": "http://{a-c}.tile.openstreetmap.org/{z}/{x}/{y}.png",
        "group": "backgroundLayers",
        "maxZoom": 19,
        "queryable": false,
        "visible": false,
        "displayInLayerList": true,
        "attributions": "© <a href='https://www.openstreetmap.org/copyright'> OpenStreetMap </a> contributors "
      },
      {
        "type": "OSM",
        "name": "osmLight",
        "url": "http://{a-c}.basemaps.cartocdn.com/light_all/{z}/{x}/{y}.png",
        "group": "backgroundLayers",
        "maxZoom": 19,
        "queryable": false,
        "visible": false,
        "displayInLayerList": true,
        "attributions": "© <a href='https://www.openstreetmap.org/copyright'> OpenStreetMap </a> contributors "
      },
      {
        "type": "OSM",
        "name": "osmDark",
        "url": "http://{a-c}.basemaps.cartocdn.com/dark_all/{z}/{x}/{y}.png",
        "group": "backgroundLayers",
        "maxZoom": 19,
        "queryable": false,
        "visible": false,
        "displayInLayerList": true,
        "attributions": "© <a href='https://www.openstreetmap.org/copyright'> OpenStreetMap </a> contributors "
      },
      {
        "type": "OSM",
        "name": "openTopoMap",
        "url": "https://{a-c}.tile.opentopomap.org/{z}/{x}/{y}.png",
        "group": "backgroundLayers",
        "maxZoom": 19,
        "queryable": false,
        "visible": false,
        "displayInLayerList": true,
        "attributions": "Mapdata: © <a href='https://www.openstreetmap.org/copyright'> OpenStreetMap </a> contributors, Basemap Visualization: © <a href='https://opentopomap.org/'> OpenTopoMap </a>"
      },
      {
        "type": "XYZ",
        "name": "mapboxStreets",
        "group": "backgroundLayers",
        "url": "https://api.mapbox.com/styles/v1/mapbox/streets-v10/tiles/256/{z}/{x}/{y}",
        "accessToken": "pk.eyJ1IjoiZWxpYXNwYWphcmVzIiwiYSI6ImNqOW1scnVyOTRxcWwzMm5yYWhta2N2cXcifQ.aDCgidtC9cjf_O75frn9lA",
        "maxZoom": 19,
        "queryable": false,
        "visible": true,
        "displayInLayerList": true,
        "attributions": "© <a href='https://www.mapbox.com/map-feedback/'>Mapbox</a> © <a href='https://www.openstreetmap.org/copyright'> OpenStreetMap contributors</a>"
      },
      {
        "type": "XYZ",
        "name": "publicTransport",
        "group": "backgroundLayers",
        "url": "https://tile.thunderforest.com/transport/{z}/{x}/{y}.png?apikey=402ce1ca8eb54457bdf65e2b261c5132",
        "maxZoom": 18,
        "queryable": false,
        "visible": false,
        "displayInLayerList": true,
        "attributions": "© <a href='https://www.thunderforest.com/'>Thunderforest</a>"
      },
      {
        "type": "BING",
        "name": "bingAerial",
        "group": "backgroundLayers",
        "accessToken": "Avv4X-3gpZJQ_Ln2eAilMZ8qNI4Y6UtspyNxgIzoCSZC26xi_aXb3AiaXnutPPjH",
        "imagerySet": "Aerial",
        "maxZoom": 19,
        "queryable": false,
        "visible": false,
        "displayInLayerList": true,
        "attributions": "© Microsoft Coorporation © Digital Globe ©CNES Distribution Airbus DS <a href='https://www.microsoft.com/en-us/maps/product'>Terms of use</a> "
      }
    ],
    "osmMappingLayers": [
      {
        "type": "VECTOR",
        "format": "GeoJSON",
        "name": "mapping_pois_opening_hours",
        "url": "/api/map/layer_read",
        "group": "osmMappingLayers",
        "queryParams": ["table_name", "amenities"],
        "opacity": 1,
        "queryable": true,
        "visible": false,
        "requiresPois": true,
        "displayInLayerList": false,
        "displayInLegend": false,
        "zIndex": 30,
        "style": {
          "format": "custom-logic"
>>>>>>> a9996205
        },
        {
          "type": "WMS",
          "name": "Lärmkarte - Bahn Nacht",
          "url": "https://geoportal.freiburg.de/wms/gut_laerm/gut_laerm?",
          "group": "environmentalQualityLayers",
          "layers": "bahn_nacht",
          "opacity": 1,
          "queryable": true,
          "visible": false,
          "canEdit": false,
          "displayInLayerList": true,
          "zIndex": 1,
          "attributes": {
            "source": "FreiGIS",
            "date": "2010"
          }
        },
        {
          "type": "WMS",
          "name": "Lärmkarte - Bahn Tag",
          "url": "https://geoportal.freiburg.de/wms/gut_laerm/gut_laerm?",
          "group": "environmentalQualityLayers",
          "layers": "bahn_tag",
          "opacity": 1,
          "queryable": true,
          "visible": false,
          "canEdit": false,
          "displayInLayerList": true,
          "zIndex": 1,
          "attributes": {
            "source": "FreiGIS",
            "date": "2010"
          }
        },
        {
          "type": "WMS",
          "name": "Lärmkarte - Straße Tag",
          "url": "https://geoportal.freiburg.de/wms/gut_laerm/gut_laerm?",
          "group": "environmentalQualityLayers",
          "layers": "strasse_tag",
          "opacity": 1,
          "queryable": true,
          "visible": false,
          "canEdit": false,
          "displayInLayerList": true,
          "zIndex": 1,
          "attributes": {
            "source": "FreiGIS",
            "date": "2015"
          }
        },
        {
          "type": "WMS",
          "name": "Lärmkarte - Straße Nacht",
          "url": "https://geoportal.freiburg.de/wms/gut_laerm/gut_laerm?",
          "group": "environmentalQualityLayers",
          "layers": "strasse_nacht",
          "opacity": 1,
          "queryable": true,
          "visible": false,
          "canEdit": false,
          "displayInLayerList": true,
          "zIndex": 1,
          "attributes": {
            "source": "FreiGIS",
            "date": "2015"
          }
        },
        {
          "type": "WMS",
          "name": "Landschaftsplan",
          "url": "https://geoportal.freiburg.de/wms/stpla_landschaftsplan/stpla_landschaftsplan?",
          "group": "environmentalQualityLayers",
          "layers": "stpla_landschaftsplan",
          "opacity": 1,
          "queryable": true,
          "visible": false,
          "canEdit": false,
          "displayInLayerList": true,
          "zIndex": 1,
          "attributes": {
            "source": "FreiGIS",
            "date": "2021"
          }
        },
        {
          "type": "VECTORTILE",
          "format": "MVT",
          "name": "accidents_cyclists",
          "url": "/api/map/layer/accidents_cyclists/{z}/{x}/{y}",
          "group": "additionalDataLayers",
          "opacity": 1,
          "visible": false,
          "canEdit": false,
          "queryable": true,
          "displayInLayerList": true,
          "zIndex": 1,
          "serverType": "geoserver",
          "style": {
            "format": "geostyler",
            "url": "./static/layer-styles/styles/accidents_cyclists.json"
          },
          "attributes": {
            "source": "Statistikportal",
            "date": "2016, 2017, 2018, 2019"
          }
        },
        {
          "type": "WMS",
          "name": "accidents_bike_2018",
          "url": "http://www.wms.nrw.de/wms/unfallatlas?",
          "group": "additionalDataLayers",
          "layers": "Beteiligung_Fahrrad_250_2018",
          "opacity": 1,
          "queryable": true,
          "visible": false,
          "canEdit": false,
          "displayInLayerList": true,
          "zIndex": 1,
          "attributes": {
            "source": "Statistikportal",
            "date": "2018"
          }
        },
        {
          "type": "WMS",
          "name": "accidents_bike_2017",
          "url": "http://www.wms.nrw.de/wms/unfallatlas?",
          "group": "additionalDataLayers",
          "layers": "Beteiligung_Fahrrad_250_2017",
          "opacity": 1,
          "queryable": true,
          "visible": false,
          "canEdit": false,
          "displayInLayerList": true,
          "zIndex": 1,
          "attributes": {
            "source": "Statistikportal",
            "date": "2017"
          }
        },
        {
          "type": "VECTORTILE",
          "format": "MVT",
          "name": "accidents_pedestrians",
          "url": "/api/map/layer/accidents_pedestrians/{z}/{x}/{y}",
          "group": "additionalDataLayers",
          "visible": false,
          "canEdit": false,
          "queryable": true,
          "displayInLayerList": true,
          "zIndex": 1,
          "queryParams": [],
          "style": {
            "format": "geostyler",
            "url": "./static/layer-styles/styles/accidents_pedestrians.json"
          },
          "attributes": {
            "source": "Statistikportal",
            "date": "2016, 2017, 2018, 2019"
          }
        },
        {
          "type": "WMS",
          "name": "accidents_pedestrian_2018",
          "url": "http://www.wms.nrw.de/wms/unfallatlas?",
          "group": "additionalDataLayers",
          "layers": "Beteiligung_Fussgaenger_250_2018",
          "opacity": 1,
          "queryable": true,
          "visible": false,
          "canEdit": false,
          "displayInLayerList": true,
          "zIndex": 1,
          "attributes": {
            "source": "Statistikportal",
            "date": "2018"
          }
        },
        {
          "type": "WMS",
          "name": "accidents_pedestrian_2017",
          "url": "http://www.wms.nrw.de/wms/unfallatlas?",
          "group": "additionalDataLayers",
          "layers": "Beteiligung_Fussgaenger_250_2017",
          "opacity": 1,
          "queryable": true,
          "visible": false,
          "canEdit": false,
          "displayInLayerList": true,
          "zIndex": 1,
          "attributes": {
            "source": "Statistikportal",
            "date": "2017"
          }
        },
        {
          "type": "WMS",
          "name": "Winterdient",
          "url": "https://geoportal.freiburg.de/wms/gut_winter/gut_winter?",
          "group": "additionalDataLayers",
          "layers": "gut_winter",
          "opacity": 1,
          "queryable": true,
          "visible": false,
          "canEdit": false,
          "displayInLayerList": true,
          "zIndex": 1,
          "attributes": {
            "source": "FreiGIS",
            "date": "2013"
          }
        },
        {
          "type": "WMS",
          "name": "Grundschulbezirke",
          "url": "https://geoportal.freiburg.de/wms/abi_gsb/abi_gsb?",
          "group": "additionalDataLayers",
          "layers": "abi_gsb",
          "opacity": 1,
          "queryable": true,
          "visible": false,
          "canEdit": false,
          "displayInLayerList": true,
          "zIndex": 1,
          "attributes": {
            "source": "FreiGIS",
            "date": "2021"
          }
        },
        {
          "type": "VECTOR",
          "name": "heatmap_luptai",
          "url": "/api/map/heatmap",
          "group": "accessbilityBasemaps",
          "format": "GeoJSON",
          "displayInLayerList": true,
          "visible": false,
          "requiresPois": true,
          "zIndex": 1,
          "docUrl": "https://www.open-accessibility.org/docs/heatmap/",
          "queryParams": [
            "heatmap_type",
            "scenario_id_input",
            "modus_input",
            "pois"
          ],
          "style": {
            "format": "geostyler",
            "url": "./static/layer-styles/styles/heatmap_luptai.json"
          }
        },
        {
          "type": "VECTOR",
          "name": "heatmap_population",
          "url": "/api/map/heatmap",
          "group": "accessbilityBasemaps",
          "format": "GeoJSON",
          "displayInLayerList": true,
          "visible": false,
          "zIndex": 1,
          "queryParams": ["heatmap_type", "scenario_id_input", "modus_input"],
          "style": {
            "format": "geostyler",
            "url": "./static/layer-styles/styles/heatmap_population_api.json"
          }
        },
        {
          "type": "VECTOR",
          "name": "heatmap_gravity",
          "url": "/api/map/heatmap",
          "group": "accessbilityBasemaps",
          "format": "GeoJSON",
          "displayInLayerList": true,
          "visible": false,
          "requiresPois": true,
          "zIndex": 1,
          "docUrl": "https://www.open-accessibility.org/docs/heatmap/",
          "queryParams": [
            "heatmap_type",
            "scenario_id_input",
            "modus_input",
            "pois"
          ],
<<<<<<< HEAD
          "style": {
            "format": "geostyler",
            "url": "./static/layer-styles/styles/heatmap_gravity.json"
          }
        },
        {
          "type": "VECTOR",
          "name": "heatmap_connectivity",
          "url": "/api/map/heatmap",
          "group": "accessbilityBasemaps",
          "format": "GeoJSON",
          "displayInLayerList": true,
          "visible": false,
          "zIndex": 1,
          "concurrentRequests": false,
          "queryParams": ["heatmap_type", "scenario_id_input", "modus_input"],
          "style": {
            "format": "geostyler",
            "url": "./static/layer-styles/styles/heatmap_connectivity.json"
          }
=======
          "wikiUrl": "https://wiki.openstreetmap.org/wiki/Key:building"
        }
      }
    ],
    "otherAttributeLayers": [
      {
        "name": "Zensus",
        "attributes": {
          "source": "Statistische Ämter des Bundes und der Länder",
          "date": "2011"
        }
      },
      {
        "name": "Lastenräder",
        "attributes": {
          "source": "LastenVelo Freiburg e.V.",
          "date": "16.03.2021"
        }
      }
    ],
    "controls": [
      {
        "name": "home",
        "options": {
          "zoomOnStart": true
        }
      },
      {
        "name": "legend"
      }
    ],
    "modules": {
      "measuretool": {
        "strokeColor": "#ffcc33",
        "fillColor": "rgba(255, 204, 51, 0.2)",
        "sketchStrokeColor": "rgba(0, 0, 0, 0.5)",
        "sketchFillColor": "rgba(255, 255, 255, 0.2)",
        "sketchVertexStrokeColor": "rgba(0, 0, 0, 0.7)",
        "sketchVertexFillColor": "rgba(255, 255, 255, 0.2)"
      }
    }
  },
  "componentData": {
    "pois": {
      "allPois": [
        {
          "name": "Education",
          "categoryValue": "education",
          "id": 1,
          "children": [
            {
              "name": "Nursery",
              "value": "nursery",
              "icon": "nursery",
              "weight": 1,
              "sensitivity": 300000,
              "locked": false
            },
            {
              "name": "Kindergarten",
              "value": "kindergarten",
              "icon": "kindergarten",
              "weight": 1,
              "sensitivity": 300000,
              "locked": false
            },
            {
              "name": "Grundschule",
              "value": "grundschule",
              "icon": "grundschule",
              "weight": 1,
              "sensitivity": 300000,
              "locked": false
            },
            {
              "name": "Haupt- und Mittelschule",
              "value": "hauptschule_mittelschule",
              "icon": "hauptschule_mittelschule",
              "weight": 1,
              "sensitivity": 300000,
              "locked": false
            },
            {
              "name": "Realschule",
              "value": "realschule",
              "icon": "realschule",
              "weight": 1,
              "sensitivity": 300000,
              "locked": false
            },
            {
              "name": "Werkrealschule",
              "value": "werkrealschule",
              "icon": "werkrealschule",
              "weight": 1,
              "sensitivity": 300000,
              "locked": false
            },
            {
              "name": "Gymnasium",
              "value": "gymnasium",
              "icon": "gymnasium",
              "weight": 1,
              "sensitivity": 300000,
              "locked": false
            },
            {
              "name": "Library",
              "value": "library",
              "icon": "library",
              "weight": 1,
              "sensitivity": 300000
            }
          ]
>>>>>>> a9996205
        },
        {
          "type": "OSM",
          "name": "osmStandard",
          "url": "http://{a-c}.tile.openstreetmap.org/{z}/{x}/{y}.png",
          "group": "backgroundLayers",
          "maxZoom": 19,
          "queryable": false,
          "visible": false,
          "displayInLayerList": true,
          "attributions": "© <a href='https://www.openstreetmap.org/copyright'> OpenStreetMap </a> contributors "
        },
        {
          "type": "OSM",
          "name": "osmLight",
          "url": "http://{a-c}.basemaps.cartocdn.com/light_all/{z}/{x}/{y}.png",
          "group": "backgroundLayers",
          "maxZoom": 19,
          "queryable": false,
          "visible": false,
          "displayInLayerList": true,
          "attributions": "© <a href='https://www.openstreetmap.org/copyright'> OpenStreetMap </a> contributors "
        },
        {
          "type": "OSM",
          "name": "osmDark",
          "url": "http://{a-c}.basemaps.cartocdn.com/dark_all/{z}/{x}/{y}.png",
          "group": "backgroundLayers",
          "maxZoom": 19,
          "queryable": false,
          "visible": false,
          "displayInLayerList": true,
          "attributions": "© <a href='https://www.openstreetmap.org/copyright'> OpenStreetMap </a> contributors "
        },
        {
          "type": "OSM",
          "name": "openTopoMap",
          "url": "https://{a-c}.tile.opentopomap.org/{z}/{x}/{y}.png",
          "group": "backgroundLayers",
          "maxZoom": 19,
          "queryable": false,
          "visible": false,
          "displayInLayerList": true,
          "attributions": "Mapdata: © <a href='https://www.openstreetmap.org/copyright'> OpenStreetMap </a> contributors, Basemap Visualization: © <a href='https://opentopomap.org/'> OpenTopoMap </a>"
        },
        {
          "type": "XYZ",
          "name": "mapboxStreets",
          "group": "backgroundLayers",
          "url": "https://api.mapbox.com/styles/v1/mapbox/streets-v10/tiles/256/{z}/{x}/{y}",
          "accessToken": "pk.eyJ1IjoiZWxpYXNwYWphcmVzIiwiYSI6ImNqOW1scnVyOTRxcWwzMm5yYWhta2N2cXcifQ.aDCgidtC9cjf_O75frn9lA",
          "maxZoom": 19,
          "queryable": false,
          "visible": true,
          "displayInLayerList": true,
          "attributions": "© <a href='https://www.mapbox.com/map-feedback/'>Mapbox</a> © <a href='https://www.openstreetmap.org/copyright'> OpenStreetMap contributors</a>"
        },
        {
          "type": "XYZ",
          "name": "publicTransport",
          "group": "backgroundLayers",
          "url": "https://tileserver.memomaps.de/tilegen/{z}/{x}/{y}.png",
          "maxZoom": 18,
          "queryable": false,
          "visible": false,
          "displayInLayerList": true,
          "attributions": "© <a href='https://www.memomaps.de/'>Memomaps</a>"
        },
        {
          "type": "BING",
          "name": "bingAerial",
          "group": "backgroundLayers",
          "accessToken": "Avv4X-3gpZJQ_Ln2eAilMZ8qNI4Y6UtspyNxgIzoCSZC26xi_aXb3AiaXnutPPjH",
          "imagerySet": "Aerial",
          "maxZoom": 19,
          "queryable": false,
          "visible": false,
          "displayInLayerList": true,
          "attributions": "© Microsoft Coorporation © Digital Globe ©CNES Distribution Airbus DS <a href='https://www.microsoft.com/en-us/maps/product'>Terms of use</a> "
        }
      ],
      "osmMappingLayers": [
        {
          "type": "VECTOR",
          "format": "GeoJSON",
          "name": "mapping_pois_opening_hours",
          "url": "/api/map/layer_read",
          "group": "osmMappingLayers",
          "queryParams": [
            "table_name",
            "amenities"
          ],
          "opacity": 1,
          "queryable": true,
          "visible": false,
          "requiresPois": true,
          "displayInLayerList": false,
          "displayInLegend": false,
          "zIndex": 30,
          "style": {
            "format": "custom-logic"
          },
          "otherProps": {
            "icon": "fas fa-clock",
            "stepsOrdersKeys": [
              "clickFeatureInMap",
              "clickEditWithOsm",
              "fillInOSMiD"
            ],
            "wikiUrl": "https://wiki.openstreetmap.org/wiki/Key:opening_hours"
          }
        },
        {
          "type": "VECTORTILE",
          "format": "MVT",
          "name": "osm-mapping-ways-speed",
          "url": "/api/map/layer/mapping_ways_speed/{z}/{x}/{y}",
          "group": "osmMappingLayers",
          "opacity": 1,
          "queryable": true,
          "visible": false,
          "displayInLayerList": false,
          "zIndex": 31,
          "style": {
            "format": "geostyler",
            "url": "./static/layer-styles/styles/mapping_ways.json"
          },
          "otherProps": {
            "icon": "fas fa-tachometer-alt",
            "stepsOrdersKeys": [
              "clickFeatureInMap",
              "clickEditWithOsm",
              "fillInOSMiD"
            ],
            "wikiUrl": "https://wiki.openstreetmap.org/wiki/Speed_limits"
          }
        },
        {
          "type": "VECTORTILE",
          "format": "MVT",
          "name": "osm-mapping-parking-lane",
          "url": "/api/map/layer/mapping_parking_lane/{z}/{x}/{y}",
          "group": "osmMappingLayers",
          "opacity": 1,
          "queryable": true,
          "visible": false,
          "displayInLayerList": false,
          "zIndex": 31,
          "style": {
            "format": "geostyler",
            "url": "./static/layer-styles/styles/mapping_ways.json"
          },
          "otherProps": {
            "icon": "fas fa-car",
            "stepsOrdersKeys": [
              "clickFeatureInMap",
              "clickEditWithOsm",
              "fillInOSMiD"
            ],
            "wikiUrl": "https://wiki.openstreetmap.org/wiki/Key:parking:lane"
          }
        },
        {
          "type": "VECTORTILE",
          "format": "MVT",
          "name": "osm-mapping-cycleways-width",
          "url": "/api/map/layer/mapping_cycleways_width/{z}/{x}/{y}",
          "group": "osmMappingLayers",
          "opacity": 1,
          "queryable": true,
          "visible": false,
          "displayInLayerList": false,
          "zIndex": 31,
          "style": {
            "format": "geostyler",
            "url": "./static/layer-styles/styles/mapping_ways.json"
          },
          "otherProps": {
            "icon": "fas fa-biking",
            "stepsOrdersKeys": [
              "clickFeatureInMap",
              "clickEditWithOsm",
              "fillInOSMiD"
            ],
            "wikiUrl": "https://wiki.openstreetmap.org/wiki/Key:width"
          }
        },
        {
          "type": "VECTORTILE",
          "format": "MVT",
          "name": "osm-mapping-cycleways-segregated",
          "url": "/api/map/layer/mapping_cycleways_segregated/{z}/{x}/{y}",
          "group": "osmMappingLayers",
          "opacity": 1,
          "queryable": true,
          "visible": false,
          "displayInLayerList": false,
          "zIndex": 31,
          "style": {
            "format": "geostyler",
            "url": "./static/layer-styles/styles/mapping_ways.json"
          },
          "otherProps": {
            "icon": "fas fa-walking",
            "stepsOrdersKeys": [
              "clickFeatureInMap",
              "clickEditWithOsm",
              "fillInOSMiD"
            ],
            "wikiUrl": "https://wiki.openstreetmap.org/wiki/Key:segregated"
          }
        },
        {
          "type": "VECTORTILE",
          "format": "MVT",
          "name": "osm-mapping-ways-surface",
          "url": "/api/map/layer/mapping_ways_surface/{z}/{x}/{y}",
          "group": "osmMappingLayers",
          "opacity": 1,
          "queryable": true,
          "visible": false,
          "displayInLayerList": false,
          "zIndex": 32,
          "style": {
            "format": "geostyler",
            "url": "./static/layer-styles/styles/mapping_ways.json"
          },
          "otherProps": {
            "icon": "fas fa-road",
            "stepsOrdersKeys": [
              "clickFeatureInMap",
              "clickEditWithOsm",
              "fillInOSMiD"
            ],
            "wikiUrl": "https://wiki.openstreetmap.org/wiki/Key:surface"
          }
        },
        {
          "type": "VECTORTILE",
          "format": "MVT",
          "name": "osm-mapping-buildings-type",
          "url": "/api/map/layer/mapping_buildings_type/{z}/{x}/{y}",
          "group": "osmMappingLayers",
          "opacity": 1,
          "queryable": true,
          "visible": false,
          "displayInLayerList": false,
          "zIndex": 33,
          "style": {
            "format": "geostyler",
            "url": "./static/layer-styles/styles/mapping_buildings.json"
          },
          "otherProps": {
            "icon": "fas fa-building",
            "stepsOrdersKeys": [
              "clickFeatureInMap",
              "clickEditWithOsm",
              "fillInOSMiD"
            ],
            "wikiUrl": "https://wiki.openstreetmap.org/wiki/Key:building"
          }
        }
      ],
      "otherAttributeLayers": [
        {
          "name": "Zensus",
          "attributes": {
            "source": "Statistische Ämter des Bundes und der Länder",
            "date": "2011"
          }
        }
      ],
      "controls": [
        {
          "name": "home",
          "options": {
            "zoomOnStart": true
          }
        },
        {
          "name": "legend"
        }
      ],
      "modules": {
        "measuretool": {
          "strokeColor": "#ffcc33",
          "fillColor": "rgba(255, 204, 51, 0.2)",
          "sketchStrokeColor": "rgba(0, 0, 0, 0.5)",
          "sketchFillColor": "rgba(255, 255, 255, 0.2)",
          "sketchVertexStrokeColor": "rgba(0, 0, 0, 0.7)",
          "sketchVertexFillColor": "rgba(255, 255, 255, 0.2)"
        }
      }
    },
    "componentData": {
      "pois": {
        "allPois": [
          {
            "name": "Education",
            "categoryValue": "education",
            "id": 1,
            "children": [
              {
                "name": "Nursery",
                "value": "nursery",
                "icon": "nursery",
                "weight": 1,
                "sensitivity": 300000,
                "locked": false
              },
              {
                "name": "Kindergarten",
                "value": "kindergarten",
                "icon": "kindergarten",
                "weight": 1,
                "sensitivity": 300000,
                "locked": false
              },
              {
                "name": "Grundschule",
                "value": "grundschule",
                "icon": "grundschule",
                "weight": 1,
                "sensitivity": 300000,
                "locked": false
              },
              {
                "name": "Realschule",
                "value": "realschule",
                "icon": "realschule",
                "weight": 1,
                "sensitivity": 300000,
                "locked": false
              },
              {
                "name": "Werkrealschule",
                "value": "werkrealschule",
                "icon": "werkrealschule",
                "weight": 1,
                "sensitivity": 300000,
                "locked": false
              },
              {
                "name": "Gymnasium",
                "value": "gymnasium",
                "icon": "gymnasium",
                "weight": 1,
                "sensitivity": 300000,
                "locked": false
              },
              {
                "name": "Library",
                "value": "library",
                "icon": "library",
                "weight": 1,
                "sensitivity": 300000
              }
            ]
          },
          {
            "name": "Food and Drink",
            "categoryValue": "foodAndDrink",
            "children": [
              {
                "name": "Bar",
                "value": "bar",
                "icon": "bar",
                "weight": 1,
                "sensitivity": 300000
              },
              {
                "name": "Biergarten",
                "value": "biergarten",
                "icon": "biergarten",
                "weight": 1,
                "sensitivity": 300000
              },
              {
                "name": "Café",
                "value": "cafe",
                "icon": "cafe",
                "weight": 1,
                "sensitivity": 300000
              },
              {
                "name": "Pub",
                "value": "pub",
                "icon": "pub",
                "weight": 1,
                "sensitivity": 300000
              },
              {
                "name": "Fast food",
                "value": "fast_food",
                "icon": "fast_food",
                "weight": 1,
                "sensitivity": 300000
              },
              {
                "name": "Ice cream",
                "value": "ice_cream",
                "icon": "ice_cream",
                "weight": 1,
                "sensitivity": 300000
              },
              {
                "name": "Restaurant",
                "value": "restaurant",
                "icon": "restaurant",
                "weight": 1,
                "sensitivity": 300000
              },
              {
                "name": "Night-Club",
                "value": "nightclub",
                "icon": "nightclub",
                "weight": 1,
                "sensitivity": 300000
              }
            ]
          },
          {
            "name": "Transport",
            "categoryValue": "transport",
            "locked": false,
            "children": [
              {
                "name": "Car sharing",
                "value": "car_sharing",
                "icon": "car_sharing",
                "weight": 1,
                "sensitivity": 300000
              },
              {
                "name": "Charging station",
                "value": "charging_station",
                "icon": "charging_station",
                "weight": 1,
                "sensitivity": 300000,
                "locked": false
              },
              {
                "name": "Bus",
                "value": "bus_stop",
                "icon": "bus_stop",
                "weight": 1,
                "sensitivity": 300000
              },
              {
                "name": "Tram Stop",
                "value": "tram_stop",
                "icon": "tram_stop",
                "weight": 1,
                "sensitivity": 300000
              },
              {
                "name": "Rail Station",
                "value": "rail_station",
                "icon": "rail_station",
                "weight": 1,
                "sensitivity": 300000
              }
            ]
          },
          {
            "name": "Services",
            "categoryValue": "services",
            "children": [
              {
                "name": "Hairdresser",
                "value": "hairdresser",
                "icon": "hairdresser",
                "weight": 1,
                "sensitivity": 300000
              },
              {
                "name": "ATM",
                "value": "atm",
                "icon": "atm",
                "weight": 1,
                "sensitivity": 300000,
                "locked": false
              },
              {
                "name": "Bank",
                "value": "bank",
                "icon": "bank",
                "weight": 1,
                "sensitivity": 300000
              },
              {
                "name": "Pharmacy",
                "value": "pharmacy",
                "icon": "pharmacy",
                "weight": 1,
                "sensitivity": 300000
              },
              {
                "name": "Post box",
                "value": "post_box",
                "icon": "post_box",
                "weight": 1,
                "sensitivity": 300000
              },
              {
                "name": "Fuel",
                "value": "fuel",
                "icon": "fuel",
                "weight": 1,
                "sensitivity": 300000
              },
              {
                "name": "Recycling",
                "value": "recycling",
                "icon": "recycling",
                "weight": 1,
                "sensitivity": 300000,
                "locked": false
              }
            ]
          },
          {
            "name": "Shop",
            "categoryValue": "shop",
            "children": [
              {
                "name": "Bakery",
                "value": "bakery",
                "icon": "bakery",
                "weight": 1,
                "sensitivity": 300000
              },
              {
                "name": "Butcher",
                "value": "butcher",
                "icon": "butcher",
                "weight": 1,
                "sensitivity": 300000
              },
              {
                "name": "Supermarket",
                "value": "supermarket",
                "icon": "supermarket",
                "weight": 1,
                "sensitivity": 300000
              },
              {
                "name": "Discount Supermarket",
                "value": "discount_supermarket",
                "icon": "discount_supermarket",
                "weight": 1,
                "sensitivity": 300000
              },
              {
                "name": "Hypermarket",
                "value": "hypermarket",
                "icon": "hypermarket",
                "weight": 1,
                "sensitivity": 300000
              },
              {
                "name": "Chemist",
                "value": "chemist",
                "icon": "chemist",
                "weight": 1,
                "sensitivity": 300000
              },
              {
                "name": "Organic Food",
                "value": "organic",
                "icon": "organic",
                "weight": 1,
                "sensitivity": 300000
              },
              {
                "name": "Marketplace",
                "value": "marketplace",
                "icon": "marketplace",
                "weight": 1,
                "sensitivity": 300000
              }
            ]
          },
          {
            "name": "Tourism & Leisure",
            "categoryValue": "tourismAndLeisure",
            "children": [
              {
                "name": "Cinema",
                "value": "cinema",
                "icon": "cinema",
                "weight": 1,
                "sensitivity": 300000
              },
              {
                "name": "Theatre",
                "value": "theatre",
                "icon": "theatre",
                "weight": 1,
                "sensitivity": 300000
              },
              {
                "name": "Museum",
                "value": "museum",
                "icon": "museum",
                "weight": 1,
                "sensitivity": 300000
              },
              {
                "name": "Hotel",
                "value": "hotel",
                "icon": "hotel",
                "weight": 1,
                "sensitivity": 300000
              },
              {
                "name": "Hostel",
                "value": "hostel",
                "icon": "hostel",
                "weight": 1,
                "sensitivity": 300000
              },
              {
                "name": "Guest house",
                "value": "guest_house",
                "icon": "guest_house",
                "weight": 1,
                "sensitivity": 300000
              },
              {
                "name": "Playground",
                "value": "playground",
                "icon": "playground",
                "weight": 1,
                "sensitivity": 300000
              }
            ]
          },
          {
            "name": "Sports",
            "categoryValue": "sports",
            "children": [
              {
                "name": "Waterpark",
                "value": "waterpark",
                "icon": "waterpark",
                "weight": 1,
                "sensitivity": 300000
              },
              {
                "name": "gym",
                "value": "gym",
                "icon": "gym",
                "weight": 1,
                "sensitivity": 300000
              },
              {
                "name": "Yoga",
                "value": "yoga",
                "icon": "yoga",
                "weight": 1,
                "sensitivity": 300000
              }
            ]
          },
          {
            "name": "Recreation Areas",
            "categoryValue": "recreationAreas",
            "children": [
              {
                "name": "Park",
                "value": "park",
                "icon": "park",
                "weight": 1,
                "sensitivity": 300000
              },
              {
                "name": "Forest",
                "value": "forest",
                "icon": "forest",
                "weight": 1,
                "sensitivity": 300000
              },
              {
                "name": "Heath and Scrub",
                "value": "heath_scrub",
                "icon": "heath_scrub",
                "weight": 1,
                "sensitivity": 300000
              },
              {
                "name": "Lake",
                "value": "lake",
                "icon": "lake",
                "weight": 1,
                "sensitivity": 300000
              },
              {
                "name": "River",
                "value": "river",
                "icon": "river",
                "weight": 1,
                "sensitivity": 300000
              }
            ]
          }
        ],
        "filters": {
          "disabledPoisOnTimeFilter": [
            {
              "categoryValue": "transport",
              "poisFiltered": ["*"]
            },
            {
              "categoryValue": "education",
              "poisFiltered": [
                "nursery",
                "kindergarten",
                "primary_school",
                "secondary_school"
              ]
            }
          ],
          "disabledPoisOnRoutingProfile": {
            "walking_wheelchair": [
              {
                "categoryValue": "services",
                "poisFiltered": ["recycling", "atm"]
              },
              {
                "categoryValue": "transport",
                "poisFiltered": ["charging_station"]
              }
            ]
          },
          "disabledPoisOnMappingMode": [
            {
              "categoryValue": "transport",
              "poisFiltered": ["*"]
            },
            {
<<<<<<< HEAD
              "categoryValue": "mobilitystations",
              "poisFiltered": ["*"]
=======
              "display": "Modified Network (Double Calculation)",
              "name": "modifiedNetworkDoubleCalc",
              "value": "comparison"
            }
          ],
          "active": "default"
        },
        "alphaShapeParameter": {
          "name": "alphashape",
          "values": [
            {
              "display": "0.00003",
              "value": "0.00003"
            }
          ],
          "active": "0.00003"
        }
      },
      "styleData": {
        "styleCache": {
          "default": {},
          "input": {}
        }
      },
      "defaultIsochroneColor": "b",
      "scenarioIsochroneColor": "f",
      "colors": {
        "a": {
          "1": "rgb(254, 202, 232)",
          "2": "rgb(254, 144, 207)",
          "3": "rgb(239, 002, 140)",
          "4": "rgb(179, 001, 103)",
          "5": "rgb(125, 001, 072)"
        },
        "b": {
          "1": "rgb(251, 188, 175)",
          "2": "rgb(247, 122, 099)",
          "3": "rgb(234, 049, 012)",
          "4": "rgb(186, 039, 010)",
          "5": "rgb(116, 024, 006)"
        },
        "c": {
          "1": "rgb(255, 200, 142)",
          "2": "rgb(255, 171, 079)",
          "3": "rgb(238, 125, 000)",
          "4": "rgb(192, 101, 000)",
          "5": "rgb(126, 066, 000)"
        },
        "d": {
          "1": "rgb(254, 229, 168)",
          "2": "rgb(253, 216, 123)",
          "3": "rgb(252, 193, 044)",
          "4": "rgb(231, 166, 003)",
          "5": "rgb(193, 139, 003)"
        },
        "e": {
          "1": "rgb(232, 240, 182)",
          "2": "rgb(202, 220, 094)",
          "3": "rgb(182, 206, 044)",
          "4": "rgb(143, 161, 035)",
          "5": "rgb(104, 117, 025)"
        },
        "f": {
          "1": "rgb(220, 241, 211)",
          "2": "rgb(173, 223, 153)",
          "3": "rgb(097, 190, 060)",
          "4": "rgb(071, 140, 044)",
          "5": "rgb(054, 105, 033)"
        },
        "g": {
          "1": "rgb(201, 237, 236)",
          "2": "rgb(144, 216, 214)",
          "3": "rgb(066, 190, 187)",
          "4": "rgb(052, 152, 150)",
          "5": "rgb(039, 111, 109)"
        },
        "h": {
          "1": "rgb(197, 218, 237)",
          "2": "rgb(126, 172, 214)",
          "3": "rgb(066, 133, 194)",
          "4": "rgb(042, 105, 162)",
          "5": "rgb(032, 081, 126)"
        },
        "i": {
          "1": "rgb(255, 255, 255)",
          "2": "rgb(207, 207, 207)",
          "3": "rgb(159, 159, 159)",
          "4": "rgb(090, 090, 090)",
          "5": "rgb(000, 000, 000)"
        }
      },
      "isPPFActive": false
    },
    "routing": {
      "default": "walking",
      "options": {
        "walking": {
          "default": "standard",
          "options": [
            {
              "value": "standard",
              "speed": 5
>>>>>>> a9996205
            },
            {
              "categoryValue": "tourismAndLeisure",
              "poisFiltered": ["hotel", "hostel", "guest_house", "playground"]
            },
            {
              "categoryValue": "services",
              "poisFiltered": ["recycling", "post_box"]
            },
            {
              "categoryValue": "education",
              "poisFiltered": ["primary_school", "secondary_school","gymnasium","realschule","hauptschule","werkrealschule"]
            }
          ]
        }
<<<<<<< HEAD
      },
      "isochrones": {
        "options": {
          "calculationType": "single",
          "minutes": "10",
          "speed": "5",
          "steps": "2",
          "concavityIsochrones": {
            "name": "concavity",
            "values": [
              {
                "display": "Standard",
                "value": "0.00003"
              },
              {
                "display": "1",
                "value": "0.000003"
              },
              {
                "display": "2",
                "value": "0.0000025"
              },
              {
                "display": "3",
                "value": "0.000002"
              },
              {
                "display": "4",
                "value": "0.0000017"
              },
              {
                "display": "5",
                "value": "0.0000015"
              }
            ],
            "active": "0.00003"
          },
          "calculationModes": {
            "name": "modus",
            "values": [
              {
                "display": "Default Network",
                "name": "defaultNetwork",
                "value": "default"
              },
              {
                "display": "Modified Network",
                "name": "modifiedNetwork",
                "value": "scenario"
              },
              {
                "display": "Modified Network (Double Calculation)",
                "name": "modifiedNetworkDoubleCalc",
                "value": "comparison"
              }
            ],
            "active": "default"
          },
          "alphaShapeParameter": {
            "name": "alphashape",
            "values": [
              {
                "display": "0.00003",
                "value": "0.00003"
              }
            ],
            "active": "0.00003"
          }
=======
      }
    },
    "osmMapMode": {
      "tasks": ["missingHours"]
    }
  },
  "componentConf": {
    "pois": {
      "filters": {
        "timeBasedCalculations": "no"
      }
    },
    "edit": {},
    "layerTree": {
      "groupIcons": {
        "poisLayers": "fas fa-map-marker",
        "buildings_landuse": "fas fa-home",
        "streetlevelqualityLayers": "fas fa-road",
        "environmentalQualityLayers": "fas fa-leaf",
        "additionalDataLayers": "more",
        "accessbilityBasemaps": "./static/layer-styles/assets/icons/_backgroundLayers/hexagon.svg"
      }
    }
  },
  "layerConf": {
    "ways": {
      "listValues": {
        "way_type": {
          "values": ["bridge", "road"]
>>>>>>> a9996205
        },
        "styleData": {
          "styleCache": {
            "default": {},
            "input": {}
          }
        },
        "defaultIsochroneColor": "b",
        "scenarioIsochroneColor": "f",
        "colors": {
          "a": {
            "1": "rgb(254, 202, 232)",
            "2": "rgb(254, 144, 207)",
            "3": "rgb(239, 002, 140)",
            "4": "rgb(179, 001, 103)",
            "5": "rgb(125, 001, 072)"
          },
          "b": {
            "1": "rgb(251, 188, 175)",
            "2": "rgb(247, 122, 099)",
            "3": "rgb(234, 049, 012)",
            "4": "rgb(186, 039, 010)",
            "5": "rgb(116, 024, 006)"
          },
          "c": {
            "1": "rgb(255, 200, 142)",
            "2": "rgb(255, 171, 079)",
            "3": "rgb(238, 125, 000)",
            "4": "rgb(192, 101, 000)",
            "5": "rgb(126, 066, 000)"
          },
          "d": {
            "1": "rgb(254, 229, 168)",
            "2": "rgb(253, 216, 123)",
            "3": "rgb(252, 193, 044)",
            "4": "rgb(231, 166, 003)",
            "5": "rgb(193, 139, 003)"
          },
          "e": {
            "1": "rgb(232, 240, 182)",
            "2": "rgb(202, 220, 094)",
            "3": "rgb(182, 206, 044)",
            "4": "rgb(143, 161, 035)",
            "5": "rgb(104, 117, 025)"
          },
          "f": {
            "1": "rgb(220, 241, 211)",
            "2": "rgb(173, 223, 153)",
            "3": "rgb(097, 190, 060)",
            "4": "rgb(071, 140, 044)",
            "5": "rgb(054, 105, 033)"
          },
          "g": {
            "1": "rgb(201, 237, 236)",
            "2": "rgb(144, 216, 214)",
            "3": "rgb(066, 190, 187)",
            "4": "rgb(052, 152, 150)",
            "5": "rgb(039, 111, 109)"
          },
          "h": {
            "1": "rgb(197, 218, 237)",
            "2": "rgb(126, 172, 214)",
            "3": "rgb(066, 133, 194)",
            "4": "rgb(042, 105, 162)",
            "5": "rgb(032, 081, 126)"
          },
          "i": {
            "1": "rgb(255, 255, 255)",
            "2": "rgb(207, 207, 207)",
            "3": "rgb(159, 159, 159)",
            "4": "rgb(090, 090, 090)",
            "5": "rgb(000, 000, 000)"
          }
        }
      },
      "routing": {
        "default": "walking",
        "options": {
          "walking": {
            "default": "standard",
            "options": [
              {
                "value": "standard",
                "speed": 5
              },
              {
                "value": "elderly",
                "speed": 3
              }
            ]
          },
          "cycling": {
            "default": "standard",
            "options": [
              {
                "value": "standard",
                "speed": 15
              },
              {
                "value": "pedelec",
                "speed": 23
              }
            ]
          },
          "walking_wheelchair": {
            "default": "standard",
            "options": [
              {
                "value": "standard",
                "speed": 3
              },
              {
                "value": "electric",
                "speed": 6
              }
            ]
          }
        }
      },
      "osmMapMode": {
        "tasks": ["missingHours"]
      }
    },
    "componentConf": {
      "pois": {
        "filters": {
          "timeBasedCalculations": "no"
        }
      },
      "edit": {}
    },
    "layerConf": {
      "ways": {
        "listValues": {
          "way_type": {
            "values": ["bridge", "road"]
          },
          "surface": {
            "values": [
              "asphalt",
              "cobblestone",
              "fine_gravel",
              "gravel",
              "grass",
              "unpaved"
            ]
          },
          "wheelchair": {
            "values": ["yes", "no"]
          }
        },
        "enableFileUpload": false,
        "hiddenProps": [
          "userid",
          "gid",
          "original_id",
          "status",
          "street_category",
          "scenario_id",
          "foot",
          "bicycle",
          "lit",
          "edit_type"
        ]
      },
      "pois": {
        "listValues": {
          "amenity": {
            "values": "*"
          }
        },
        "enableFileUpload": false,
        "hiddenProps": [
          "userid",
          "scenario_id",
          "gid",
          "original_id",
          "status",
          "wheelchair",
          "status",
          "amenity_icon",
          "opening_hours",
          "scenario_id"
        ]
      },
      "buildings": {
        "listValues": {
          "building": {
            "values": ["residential", "commercial", "public"]
          }
        },
        "enableFileUpload": true,
        "hiddenProps": [
          "gid",
          "userid",
          "gid",
          "original_id",
          "status",
          "gross_floor_area",
          "scenario_id"
        ]
      }
    }
  }
  <|MERGE_RESOLUTION|>--- conflicted
+++ resolved
@@ -1,83 +1,64 @@
 {
-    "tittle": "GOAT - Geo Open Accessibility Tool",
-    "baseColor": {
-      "primary": "#2BB381",
-      "secondary": "#249c70"
-    },
-    "osmMappingColor": {
-      "primary": "#283648",
-      "secondary": "#3a4d66"
-    },
-    "controlsColor": "#26AE3F",
-    "logo": "./src/assets/img/logo_white.png",
-    "map": {
-      "projectionCode": "EPSG:3857",
-      "proj4Defs": [
-        {
-          "code": "EPSG:3006",
-          "projection": "+proj=utm +zone=33 +ellps=GRS80 +towgs84=0,0,0,0,0,0,0 +units=m +no_defs"
-        }
-<<<<<<< HEAD
-      ],
-      "minZoom": 10,
-      "maxZoom": 21,
-      "zoom": 13,
-      "resolutions": [
-        156543.03,
-        78271.52,
-        39135.76,
-        19567.88,
-        9783.94,
-        4891.97,
-        2445.98,
-        1222.99,
-        611.5,
-        305.75,
-        152.87,
-        76.437,
-        38.219,
-        19.109,
-        9.5546,
-        4.7773,
-        2.3887,
-        1.1943,
-        0.5972
-      ],
-      "layers": [
-        {
-          "type": "VECTOR",
-          "name": "study_area_crop",
-          "group": "buildings_landuse",
-          "url": "/api/map/layer_read",
-          "format": "GeoJSON",
-          "visible": true,
-          "canEdit": false,
-          "queryable": false,
-          "displayInLayerList": false,
-          "zIndex": 1,
-          "queryParams": ["table_name"],
-          "style": {
-            "format": "geostyler",
-            "url": "./static/layer-styles/styles/study_area_crop.json"
-          }
-        },
-        {
-          "type": "WMS",
-          "name": "Flächennutzungsplan",
-          "url": "https://geoportal.freiburg.de/wms/stpla_fnp/stpla_fnp?",
-          "group": "buildings_landuse",
-          "layers": "stpla_fnp",
-          "opacity": 1,
-          "queryable": true,
-          "visible": false,
-          "canEdit": false,
-          "displayInLayerList": true,
-          "zIndex": 1,
-          "attributes": {
-            "source": "FreiGIS",
-            "date": "2021"
-          }
-=======
+  "tittle": "GOAT - Geo Open Accessibility Tool",
+  "baseColor": {
+    "primary": "#2BB381",
+    "secondary": "#249c70"
+  },
+  "osmMappingColor": {
+    "primary": "#283648",
+    "secondary": "#3a4d66"
+  },
+  "controlsColor": "#26AE3F",
+  "logo": "./src/assets/img/logo_white.png",
+  "map": {
+    "projectionCode": "EPSG:3857",
+    "proj4Defs": [
+      {
+        "code": "EPSG:3006",
+        "projection": "+proj=utm +zone=33 +ellps=GRS80 +towgs84=0,0,0,0,0,0,0 +units=m +no_defs"
+      }
+    ],
+    "minZoom": 10,
+    "maxZoom": 21,
+    "zoom": 13,
+    "resolutions": [
+      156543.03,
+      78271.52,
+      39135.76,
+      19567.88,
+      9783.94,
+      4891.97,
+      2445.98,
+      1222.99,
+      611.5,
+      305.75,
+      152.87,
+      76.437,
+      38.219,
+      19.109,
+      9.5546,
+      4.7773,
+      2.3887,
+      1.1943,
+      0.5972
+    ],
+    "layers": [
+      {
+        "type": "VECTOR",
+        "name": "study_area_crop",
+        "group": "buildings_landuse",
+        "url": "/api/map/layer_read",
+        "format": "GeoJSON",
+        "visible": true,
+        "canEdit": false,
+        "queryable": false,
+        "displayInLayerList": false,
+        "zIndex": 1,
+        "queryParams": ["table_name"],
+        "style": {
+          "format": "geostyler",
+          "url": "./static/layer-styles/styles/study_area_crop.json"
+        }
       },
       {
         "type": "VECTORTILE",
@@ -130,194 +111,51 @@
         "attributes": {
           "source": "openStreetMap",
           "date": "17-06-2021"
->>>>>>> a9996205
-        },
-        {
-          "type": "VECTORTILE",
-          "name": "ways",
-          "format": "MVT",
-          "url": "/api/map/layer/ways/{z}/{x}/{y}",
-          "opacity": 1,
-          "queryable": false,
-          "visible": false,
-          "canEdit": true,
-          "editDataType": "GeoJSON",
-          "editGeometry": ["LineString"],
-          "modifyAttributes": true,
-          "displayInLayerList": false,
-          "zIndex": 2,
-          "serverType": "geoserver",
-          "attributes": {
-            "source": "openStreetMap",
-            "date": "25-04-2021"
-          },
-          "style": {
-            "format": "geostyler",
-            "url": "./static/layer-styles/styles/ways_lit.json"
-          }
-        },
-        {
-          "type": "VECTOR",
-          "format": "GeoJSON",
-          "url": "/api/map/layer_read",
-          "name": "pois",
-          "group": "poisLayers",
-          "queryParams": [
-            "table_name",
-            "modus",
-            "amenities",
-            "scenario_id",
-            "routing_profile"
-          ],
-          "maxResolution": 20,
-          "opacity": 1,
-          "queryable": true,
-          "requiresPois": true,
-          "visible": false,
-          "canEdit": true,
-          "editDataType": "GeoJSON",
-          "editGeometry": ["Point"],
-          "displayInLayerList": true,
-          "displayInLegend": false,
-          "zIndex": 7,
-          "attributes": {
-            "source": "FreiGIS",
-            "date": "2021"
-          },
-          "style": {
-            "format": "custom-logic"
-          }
-        },
-<<<<<<< HEAD
-        {
-          "type": "VECTOR",
-          "name": "aois",
-          "group": "poisLayers",
-          "url": "/api/map/layer_read",
-          "format": "GeoJSON",
-          "visible": false,
-          "canEdit": false,
-          "queryable": true,
-          "displayInLayerList": true,
-          "zIndex": 0.5,
-          "maxResolution": 20,
-          "queryParams": [
-            "table_name",
-            "modus",
-            "amenities",
-            "scenario_id",
-            "routing_profile"
-          ],
-          "style": {
-            "format": "geostyler",
-            "url": "./static/layer-styles/styles/aois.json"
-          }
-        },
-        {
-          "type": "VECTORTILE",
-          "format": "MVT",
-          "name": "landuse_osm",
-          "url": "/api/map/layer/landuse_osm/{z}/{x}/{y}",
-          "group": "buildings_landuse",
-          "visible": false,
-          "canEdit": false,
-          "queryable": true,
-          "displayInLayerList": true,
-          "zIndex": 1,
-          "queryParams": [],
-          "style": {
-            "format": "geostyler",
-            "url": "./static/layer-styles/styles/landuse_osm.json"
-          },
-          "attributes": {
-            "source": "openStreetMap",
-            "date": "25-04-2021"
-          }
-        },
-        {
-          "type": "VECTORTILE",
-          "format": "MVT",
-          "name": "buildings",
-          "url": "/api/map/layer/buildings/{z}/{x}/{y}",
-          "group": "buildings_landuse",
-          "opacity": 1,
-          "visible": false,
-          "canEdit": true,
-          "editDataType": "GeoJSON",
-          "editGeometry": ["Polygon", "MultiPolygon"],
-          "canModifyGeom": true,
-          "modifyAttributes": true,
-          "queryable": true,
-          "displayInLayerList": true,
-          "zIndex": 1,
-          "maxResolution": 6,
-          "queryParams": [],
-          "style": {
-            "format": "geostyler",
-            "url": "./static/layer-styles/styles/buildings.json"
-          },
-          "attributes": {
-            "source": "openStreetMap",
-            "date": "25-04-2021"
-          }
-        },
-        {
-          "type": "VECTOR",
-          "format": "GeoJSON",
-          "name": "study_area",
-          "url": "/api/map/layer_read",
-          "group": "buildings_landuse",
-          "visible": false,
-          "canEdit": false,
-          "queryable": false,
-          "displayInLayerList": true,
-          "zIndex": 1,
-          "queryParams": ["table_name"],
-          "style": {
-            "format": "geostyler",
-            "url": "./static/layer-styles/styles/study_area.json"
-          },
-          "attributes": {
-            "source": "FreiGIS",
-            "date": "2020"
-          }
-        },
-        {
-          "type": "VECTORTILE",
-          "format": "MVT",
-          "name": "ways_lit",
-          "url": "/api/map/layer/ways_lit/{z}/{x}/{y}",
-          "group": "streetlevelqualityLayers",
-          "opacity": 1,
-          "queryable": true,
-          "visible": false,
-          "canEdit": false,
-          "displayInLayerList": true,
-          "zIndex": 1,
-          "maxResolution": 7,
-          "style": {
-            "format": "geostyler",
-            "url": "./static/layer-styles/styles/ways_lit.json"
-          }
-        },
-        {
-          "type": "VECTORTILE",
-          "format": "MVT",
-          "name": "ways_category_aggregated",
-          "url": "/api/map/layer/ways_category_aggregated/{z}/{x}/{y}",
-          "group": "streetlevelqualityLayers",
-          "opacity": 1,
-          "queryable": true,
-          "visible": false,
-          "canEdit": false,
-          "displayInLayerList": true,
-          "zIndex": 1,
-          "maxResolution": 7,
-          "style": {
-            "format": "geostyler",
-            "url": "./static/layer-styles/styles/ways_category_aggregated.json"
-          }
-=======
+        },
+        "style": {
+          "format": "custom-logic"
+        }
+      },
+      {
+        "type": "VECTOR",
+        "name": "aois",
+        "group": "poisLayers",
+        "url": "/api/map/layer_read",
+        "format": "GeoJSON",
+        "visible": false,
+        "canEdit": false,
+        "queryable": true,
+        "displayInLayerList": true,
+        "zIndex": 0.5,
+        "maxResolution": 20,
+        "queryParams": [
+          "table_name",
+          "modus",
+          "amenities",
+          "scenario_id",
+          "routing_profile"
+        ],
+        "style": {
+          "format": "geostyler",
+          "url": "./static/layer-styles/styles/aois.json"
+        }
+      },
+      {
+        "type": "VECTORTILE",
+        "format": "MVT",
+        "name": "landuse_osm",
+        "url": "/api/map/layer/landuse_osm/{z}/{x}/{y}",
+        "group": "buildings_landuse",
+        "visible": false,
+        "canEdit": false,
+        "queryable": true,
+        "displayInLayerList": true,
+        "zIndex": 1,
+        "queryParams": [],
+        "style": {
+          "format": "geostyler",
+          "url": "./static/layer-styles/styles/landuse_osm.json"
+        },
         "attributes": {
           "source": "openStreetMap",
           "date": "17-06-2021"
@@ -374,174 +212,6 @@
       {
         "type": "VECTORTILE",
         "format": "MVT",
-        "name": "footpath_width",
-        "url": "/api/map/layer/footpath_width/{z}/{x}/{y}",
-        "group": "streetlevelqualityLayers",
-        "opacity": 1,
-        "queryable": true,
-        "visible": false,
-        "canEdit": false,
-        "displayInLayerList": true,
-        "zIndex": 1,
-        "maxResolution": 7,
-        "style": {
-          "format": "geostyler",
-          "url": "./static/layer-styles/styles/footpath_width.json"
-        }
-      },
-      {
-        "type": "VECTORTILE",
-        "format": "MVT",
-        "name": "ways_lit",
-        "url": "/api/map/layer/ways_lit/{z}/{x}/{y}",
-        "group": "streetlevelqualityLayers",
-        "opacity": 1,
-        "queryable": true,
-        "visible": false,
-        "canEdit": false,
-        "displayInLayerList": true,
-        "zIndex": 1,
-        "maxResolution": 7,
-        "style": {
-          "format": "geostyler",
-          "url": "./static/layer-styles/styles/ways_lit.json"
-        },
-        "attributes": {
-          "source": "OpenStreetMap",
-          "date": "17-06-2021",
-          "source": "Mapillary",
-          "date": "01-06-2021"
-        }
-      },
-      {
-        "type": "VECTORTILE",
-        "format": "MVT",
-        "name": "ways_lanes",
-        "url": "/api/map/layer/ways_lanes/{z}/{x}/{y}",
-        "group": "streetlevelqualityLayers",
-        "opacity": 1,
-        "queryable": true,
-        "visible": false,
-        "canEdit": false,
-        "displayInLayerList": true,
-        "zIndex": 1,
-        "maxResolution": 7,
-        "style": {
-          "format": "geostyler",
-          "url": "./static/layer-styles/styles/ways_lanes.json"
-        }
-      },
-      {
-        "type": "VECTORTILE",
-        "format": "MVT",
-        "name": "ways_parking",
-        "url": "/api/map/layer/ways_parking/{z}/{x}/{y}",
-        "group": "streetlevelqualityLayers",
-        "opacity": 1,
-        "queryable": true,
-        "visible": false,
-        "canEdit": false,
-        "displayInLayerList": true,
-        "zIndex": 1,
-        "maxResolution": 7,
-        "style": {
-          "format": "geostyler",
-          "url": "./static/layer-styles/styles/ways_parking.json"
-        }
-      },
-      {
-        "type": "VECTORTILE",
-        "format": "MVT",
-        "name": "ways_category",
-        "url": "/api/map/layer/ways_category/{z}/{x}/{y}",
-        "group": "streetlevelqualityLayers",
-        "opacity": 1,
-        "queryable": true,
-        "visible": false,
-        "canEdit": false,
-        "displayInLayerList": true,
-        "zIndex": 1,
-        "maxResolution": 7,
-        "style": {
-          "format": "geostyler",
-          "url": "./static/layer-styles/styles/ways_category.json"
-        }
-      },
-      {
-        "type": "VECTORTILE",
-        "format": "MVT",
-        "name": "ways_category_aggregated",
-        "url": "/api/map/layer/ways_category_aggregated/{z}/{x}/{y}",
-        "group": "streetlevelqualityLayers",
-        "opacity": 1,
-        "queryable": true,
-        "visible": false,
-        "canEdit": false,
-        "displayInLayerList": true,
-        "zIndex": 1,
-        "maxResolution": 7,
-        "style": {
-          "format": "geostyler",
-          "url": "./static/layer-styles/styles/ways_category_aggregated.json"
-        }
-      },
-      {
-        "type": "VECTORTILE",
-        "format": "MVT",
-        "name": "ways_speed",
-        "url": "/api/map/layer/ways_speed/{z}/{x}/{y}",
-        "group": "streetlevelqualityLayers",
-        "opacity": 1,
-        "queryable": true,
-        "visible": false,
-        "canEdit": false,
-        "displayInLayerList": true,
-        "zIndex": 1,
-        "maxResolution": 7,
-        "style": {
-          "format": "geostyler",
-          "url": "./static/layer-styles/styles/ways_speed.json"
-        }
-      },
-      {
-        "type": "VECTORTILE",
-        "format": "MVT",
-        "name": "ways_surface",
-        "url": "/api/map/layer/ways_surface/{z}/{x}/{y}",
-        "group": "streetlevelqualityLayers",
-        "opacity": 1,
-        "queryable": true,
-        "visible": false,
-        "canEdit": false,
-        "displayInLayerList": true,
-        "zIndex": 1,
-        "maxResolution": 7,
-        "style": {
-          "format": "geostyler",
-          "url": "./static/layer-styles/styles/ways_surface.json"
-        }
-      },
-      {
-        "type": "VECTORTILE",
-        "format": "MVT",
-        "name": "ways_smoothness",
-        "url": "/api/map/layer/ways_smoothness/{z}/{x}/{y}",
-        "group": "streetlevelqualityLayers",
-        "opacity": 1,
-        "queryable": true,
-        "visible": false,
-        "canEdit": false,
-        "displayInLayerList": true,
-        "zIndex": 1,
-        "maxResolution": 7,
-        "style": {
-          "format": "geostyler",
-          "url": "./static/layer-styles/styles/ways_smoothness.json"
-        }
-      },
-      {
-        "type": "VECTORTILE",
-        "format": "MVT",
         "name": "footpath_visualization",
         "url": "/api/map/layer/footpath_visualization/{z}/{x}/{y}",
         "group": "streetlevelqualityLayers",
@@ -551,100 +221,10 @@
         "canEdit": false,
         "displayInLayerList": true,
         "zIndex": 1,
-        "maxResolution": 7,
+        "maxResolution": 5,
         "style": {
           "format": "geostyler",
           "url": "./static/layer-styles/styles/footpath_visualization.json"
-        }
-      },
-      {
-        "type": "VECTORTILE",
-        "format": "MVT",
-        "name": "ways_liveliness",
-        "url": "/api/map/layer/footpath_visualization/{z}/{x}/{y}",
-        "group": "streetlevelqualityLayers",
-        "opacity": 1,
-        "queryable": true,
-        "visible": false,
-        "canEdit": false,
-        "displayInLayerList": true,
-        "zIndex": 1,
-        "maxResolution": 20,
-        "style": {
-          "format": "geostyler",
-          "url": "./static/layer-styles/styles/ways_liveliness.json"
-        }
-      },
-      {
-        "type": "VECTORTILE",
-        "format": "MVT",
-        "name": "ways_comfort",
-        "url": "/api/map/layer/footpath_visualization/{z}/{x}/{y}",
-        "group": "streetlevelqualityLayers",
-        "opacity": 1,
-        "queryable": true,
-        "visible": false,
-        "canEdit": false,
-        "displayInLayerList": true,
-        "zIndex": 1,
-        "maxResolution": 20,
-        "style": {
-          "format": "geostyler",
-          "url": "./static/layer-styles/styles/ways_comfort.json"
-        }
-      },
-      {
-        "type": "VECTORTILE",
-        "format": "MVT",
-        "name": "ways_traffic_protection",
-        "url": "/api/map/layer/footpath_visualization/{z}/{x}/{y}",
-        "group": "streetlevelqualityLayers",
-        "opacity": 1,
-        "queryable": true,
-        "visible": false,
-        "canEdit": false,
-        "displayInLayerList": true,
-        "zIndex": 1,
-        "maxResolution": 20,
-        "style": {
-          "format": "geostyler",
-          "url": "./static/layer-styles/styles/ways_traffic_protection.json"
-        }
-      },
-      {
-        "type": "VECTORTILE",
-        "format": "MVT",
-        "name": "ways_security",
-        "url": "/api/map/layer/footpath_visualization/{z}/{x}/{y}",
-        "group": "streetlevelqualityLayers",
-        "opacity": 1,
-        "queryable": true,
-        "visible": false,
-        "canEdit": false,
-        "displayInLayerList": true,
-        "zIndex": 1,
-        "maxResolution": 20,
-        "style": {
-          "format": "geostyler",
-          "url": "./static/layer-styles/styles/ways_security.json"
-        }
-      },
-      {
-        "type": "VECTORTILE",
-        "format": "MVT",
-        "name": "ways_green_blue_index",
-        "url": "/api/map/layer/footpath_visualization/{z}/{x}/{y}",
-        "group": "streetlevelqualityLayers",
-        "opacity": 1,
-        "queryable": true,
-        "visible": false,
-        "canEdit": false,
-        "displayInLayerList": true,
-        "zIndex": 1,
-        "maxResolution": 20,
-        "style": {
-          "format": "geostyler",
-          "url": "./static/layer-styles/styles/ways_green_blue_index.json"
         }
       },
       {
@@ -720,128 +300,233 @@
         }
       },
       {
+        "type": "WMS",
+        "name": "Lärmkarte - Bahn Nacht",
+        "url": "https://geoportal.freiburg.de/wms/gut_laerm/gut_laerm?",
+        "group": "environmentalQualityLayers",
+        "layers": "bahn_nacht",
+        "opacity": 1,
+        "queryable": true,
+        "visible": false,
+        "canEdit": false,
+        "displayInLayerList": true,
+        "zIndex": 1,
+        "attributes": {
+          "source": "FreiGIS",
+          "date": "2010"
+        }
+      },
+      {
+        "type": "WMS",
+        "name": "Lärmkarte - Bahn Tag",
+        "url": "https://geoportal.freiburg.de/wms/gut_laerm/gut_laerm?",
+        "group": "environmentalQualityLayers",
+        "layers": "bahn_tag",
+        "opacity": 1,
+        "queryable": true,
+        "visible": false,
+        "canEdit": false,
+        "displayInLayerList": true,
+        "zIndex": 1,
+        "attributes": {
+          "source": "FreiGIS",
+          "date": "2010"
+        }
+      },
+      {
+        "type": "WMS",
+        "name": "Lärmkarte - Straße Tag",
+        "url": "https://geoportal.freiburg.de/wms/gut_laerm/gut_laerm?",
+        "group": "environmentalQualityLayers",
+        "layers": "strasse_tag",
+        "opacity": 1,
+        "queryable": true,
+        "visible": false,
+        "canEdit": false,
+        "displayInLayerList": true,
+        "zIndex": 1,
+        "attributes": {
+          "source": "FreiGIS",
+          "date": "2015"
+        }
+      },
+      {
+        "type": "WMS",
+        "name": "Lärmkarte - Straße Nacht",
+        "url": "https://geoportal.freiburg.de/wms/gut_laerm/gut_laerm?",
+        "group": "environmentalQualityLayers",
+        "layers": "strasse_nacht",
+        "opacity": 1,
+        "queryable": true,
+        "visible": false,
+        "canEdit": false,
+        "displayInLayerList": true,
+        "zIndex": 1,
+        "attributes": {
+          "source": "FreiGIS",
+          "date": "2015"
+        }
+      },
+      {
+        "type": "WMS",
+        "name": "Landschaftsplan",
+        "url": "https://geoportal.freiburg.de/wms/stpla_landschaftsplan/stpla_landschaftsplan?",
+        "group": "environmentalQualityLayers",
+        "layers": "stpla_landschaftsplan",
+        "opacity": 1,
+        "queryable": true,
+        "visible": false,
+        "canEdit": false,
+        "displayInLayerList": true,
+        "zIndex": 1,
+        "attributes": {
+          "source": "FreiGIS",
+          "date": "2021"
+        }
+      },
+      {
         "type": "VECTORTILE",
         "format": "MVT",
-        "name": "munichways",
-        "url": "/api/map/layer/munichways/{z}/{x}/{y}",
-        "group": "streetlevelqualityLayers",
-        "opacity": 1,
-        "visible": false,
-        "canEdit": false,
-        "queryable": true,
-        "displayInLayerList": true,
-        "zIndex": 2,
-        "style": {
-          "format": "geostyler",
-          "url": "./static/layer-styles/styles/munichways.json"
->>>>>>> a9996205
-        },
-        {
-          "type": "VECTORTILE",
-          "format": "MVT",
-          "name": "ways_speed",
-          "url": "/api/map/layer/ways_speed/{z}/{x}/{y}",
-          "group": "streetlevelqualityLayers",
-          "opacity": 1,
-          "queryable": true,
-          "visible": false,
-          "canEdit": false,
-          "displayInLayerList": true,
-          "zIndex": 1,
-          "maxResolution": 7,
-          "style": {
-            "format": "geostyler",
-            "url": "./static/layer-styles/styles/ways_speed.json"
-          }
-        },
-        {
-          "type": "VECTORTILE",
-          "format": "MVT",
-          "name": "ways_surface",
-          "url": "/api/map/layer/ways_surface/{z}/{x}/{y}",
-          "group": "streetlevelqualityLayers",
-          "opacity": 1,
-          "queryable": true,
-          "visible": false,
-          "canEdit": false,
-          "displayInLayerList": true,
-          "zIndex": 1,
-          "maxResolution": 7,
-          "style": {
-            "format": "geostyler",
-            "url": "./static/layer-styles/styles/ways_surface.json"
-          }
-        },
-        {
-          "type": "VECTORTILE",
-          "format": "MVT",
-          "name": "street_crossings",
-          "url": "/api/map/layer/street_crossings/{z}/{x}/{y}",
-          "group": "streetlevelqualityLayers",
-          "opacity": 1,
-          "visible": false,
-          "canEdit": false,
-          "queryable": true,
-          "displayInLayerList": true,
-          "zIndex": 2,
-          "maxResolution": 7,
-          "style": {
-            "format": "geostyler",
-            "url": "./static/layer-styles/styles/street_crossings.json"
-          },
-          "attributes": {
-            "source": "openStreetMap",
-            "date": "25-04-2021"
-          }
-        },
-        {
-          "type": "VECTORTILE",
-          "format": "MVT",
-          "name": "street_furniture",
-          "url": "/api/map/layer/street_furniture/{z}/{x}/{y}",
-          "group": "streetlevelqualityLayers",
-          "opacity": 1,
-          "visible": false,
-          "canEdit": false,
-          "queryable": true,
-          "displayInLayerList": true,
-          "zIndex": 2,
-          "maxResolution": 7,
-          "style": {
-            "format": "geostyler",
-            "url": "./static/layer-styles/styles/street_furniture.json"
-          },
-          "attributes": {
-            "source": "openStreetMap",
-            "date": "25-04-2021"
-          }
-        },
-<<<<<<< HEAD
-        {
-          "type": "VECTORTILE",
-          "format": "MVT",
-          "name": "street_furniture_bicycles",
-          "url": "/api/map/layer/street_furniture_bicycles/{z}/{x}/{y}",
-          "group": "streetlevelqualityLayers",
-          "opacity": 1,
-          "visible": false,
-          "canEdit": false,
-          "queryable": true,
-          "displayInLayerList": true,
-          "zIndex": 2,
-          "maxResolution": 7,
-          "style": {
-            "format": "geostyler",
-            "url": "./static/layer-styles/styles/street_furniture_bicycles.json"
-          },
-          "attributes": {
-            "source": "openStreetMap",
-            "date": "25-04-2021"
-          }
-=======
-        "attributes": {
-          "source": "Mobilität in Deutschland - infas",
+        "name": "accidents_cyclists",
+        "url": "/api/map/layer/accidents_cyclists/{z}/{x}/{y}",
+        "group": "additionalDataLayers",
+        "opacity": 1,
+        "visible": false,
+        "canEdit": false,
+        "queryable": true,
+        "displayInLayerList": true,
+        "zIndex": 1,
+        "serverType": "geoserver",
+        "style": {
+          "format": "geostyler",
+          "url": "./static/layer-styles/styles/accidents_cyclists.json"
+        },
+        "attributes": {
+          "source": "Statistikportal",
+          "date": "2016, 2017, 2018, 2019"
+        }
+      },
+      {
+        "type": "WMS",
+        "name": "accidents_bike_2018",
+        "url": "http://www.wms.nrw.de/wms/unfallatlas?",
+        "group": "additionalDataLayers",
+        "layers": "Beteiligung_Fahrrad_250_2018",
+        "opacity": 1,
+        "queryable": true,
+        "visible": false,
+        "canEdit": false,
+        "displayInLayerList": true,
+        "zIndex": 1,
+        "attributes": {
+          "source": "Statistikportal",
           "date": "2018"
+        }
+      },
+      {
+        "type": "WMS",
+        "name": "accidents_bike_2017",
+        "url": "http://www.wms.nrw.de/wms/unfallatlas?",
+        "group": "additionalDataLayers",
+        "layers": "Beteiligung_Fahrrad_250_2017",
+        "opacity": 1,
+        "queryable": true,
+        "visible": false,
+        "canEdit": false,
+        "displayInLayerList": true,
+        "zIndex": 1,
+        "attributes": {
+          "source": "Statistikportal",
+          "date": "2017"
+        }
+      },
+      {
+        "type": "VECTORTILE",
+        "format": "MVT",
+        "name": "accidents_pedestrians",
+        "url": "/api/map/layer/accidents_pedestrians/{z}/{x}/{y}",
+        "group": "additionalDataLayers",
+        "visible": false,
+        "canEdit": false,
+        "queryable": true,
+        "displayInLayerList": true,
+        "zIndex": 1,
+        "queryParams": [],
+        "style": {
+          "format": "geostyler",
+          "url": "./static/layer-styles/styles/accidents_pedestrians.json"
+        },
+        "attributes": {
+          "source": "Statistikportal",
+          "date": "2016, 2017, 2018, 2019"
+        }
+      },
+      {
+        "type": "WMS",
+        "name": "accidents_pedestrian_2018",
+        "url": "http://www.wms.nrw.de/wms/unfallatlas?",
+        "group": "additionalDataLayers",
+        "layers": "Beteiligung_Fussgaenger_250_2018",
+        "opacity": 1,
+        "queryable": true,
+        "visible": false,
+        "canEdit": false,
+        "displayInLayerList": true,
+        "zIndex": 1,
+        "attributes": {
+          "source": "Statistikportal",
+          "date": "2018"
+        }
+      },
+      {
+        "type": "WMS",
+        "name": "accidents_pedestrian_2017",
+        "url": "http://www.wms.nrw.de/wms/unfallatlas?",
+        "group": "additionalDataLayers",
+        "layers": "Beteiligung_Fussgaenger_250_2017",
+        "opacity": 1,
+        "queryable": true,
+        "visible": false,
+        "canEdit": false,
+        "displayInLayerList": true,
+        "zIndex": 1,
+        "attributes": {
+          "source": "Statistikportal",
+          "date": "2017"
+        }
+      },
+      {
+        "type": "WMS",
+        "name": "Winterdient",
+        "url": "https://geoportal.freiburg.de/wms/gut_winter/gut_winter?",
+        "group": "additionalDataLayers",
+        "layers": "gut_winter",
+        "opacity": 1,
+        "queryable": true,
+        "visible": false,
+        "canEdit": false,
+        "displayInLayerList": true,
+        "zIndex": 1,
+        "attributes": {
+          "source": "FreiGIS",
+          "date": "2013"
+        }
+      },
+      {
+        "type": "WMS",
+        "name": "Grundschulbezirke",
+        "url": "https://geoportal.freiburg.de/wms/abi_gsb/abi_gsb?",
+        "group": "additionalDataLayers",
+        "layers": "abi_gsb",
+        "opacity": 1,
+        "queryable": true,
+        "visible": false,
+        "canEdit": false,
+        "displayInLayerList": true,
+        "zIndex": 1,
+        "attributes": {
+          "source": "FreiGIS",
+          "date": "2021"
         }
       },
       {
@@ -1016,314 +701,164 @@
         "zIndex": 30,
         "style": {
           "format": "custom-logic"
->>>>>>> a9996205
-        },
-        {
-          "type": "WMS",
-          "name": "Lärmkarte - Bahn Nacht",
-          "url": "https://geoportal.freiburg.de/wms/gut_laerm/gut_laerm?",
-          "group": "environmentalQualityLayers",
-          "layers": "bahn_nacht",
-          "opacity": 1,
-          "queryable": true,
-          "visible": false,
-          "canEdit": false,
-          "displayInLayerList": true,
-          "zIndex": 1,
-          "attributes": {
-            "source": "FreiGIS",
-            "date": "2010"
-          }
-        },
-        {
-          "type": "WMS",
-          "name": "Lärmkarte - Bahn Tag",
-          "url": "https://geoportal.freiburg.de/wms/gut_laerm/gut_laerm?",
-          "group": "environmentalQualityLayers",
-          "layers": "bahn_tag",
-          "opacity": 1,
-          "queryable": true,
-          "visible": false,
-          "canEdit": false,
-          "displayInLayerList": true,
-          "zIndex": 1,
-          "attributes": {
-            "source": "FreiGIS",
-            "date": "2010"
-          }
-        },
-        {
-          "type": "WMS",
-          "name": "Lärmkarte - Straße Tag",
-          "url": "https://geoportal.freiburg.de/wms/gut_laerm/gut_laerm?",
-          "group": "environmentalQualityLayers",
-          "layers": "strasse_tag",
-          "opacity": 1,
-          "queryable": true,
-          "visible": false,
-          "canEdit": false,
-          "displayInLayerList": true,
-          "zIndex": 1,
-          "attributes": {
-            "source": "FreiGIS",
-            "date": "2015"
-          }
-        },
-        {
-          "type": "WMS",
-          "name": "Lärmkarte - Straße Nacht",
-          "url": "https://geoportal.freiburg.de/wms/gut_laerm/gut_laerm?",
-          "group": "environmentalQualityLayers",
-          "layers": "strasse_nacht",
-          "opacity": 1,
-          "queryable": true,
-          "visible": false,
-          "canEdit": false,
-          "displayInLayerList": true,
-          "zIndex": 1,
-          "attributes": {
-            "source": "FreiGIS",
-            "date": "2015"
-          }
-        },
-        {
-          "type": "WMS",
-          "name": "Landschaftsplan",
-          "url": "https://geoportal.freiburg.de/wms/stpla_landschaftsplan/stpla_landschaftsplan?",
-          "group": "environmentalQualityLayers",
-          "layers": "stpla_landschaftsplan",
-          "opacity": 1,
-          "queryable": true,
-          "visible": false,
-          "canEdit": false,
-          "displayInLayerList": true,
-          "zIndex": 1,
-          "attributes": {
-            "source": "FreiGIS",
-            "date": "2021"
-          }
-        },
-        {
-          "type": "VECTORTILE",
-          "format": "MVT",
-          "name": "accidents_cyclists",
-          "url": "/api/map/layer/accidents_cyclists/{z}/{x}/{y}",
-          "group": "additionalDataLayers",
-          "opacity": 1,
-          "visible": false,
-          "canEdit": false,
-          "queryable": true,
-          "displayInLayerList": true,
-          "zIndex": 1,
-          "serverType": "geoserver",
-          "style": {
-            "format": "geostyler",
-            "url": "./static/layer-styles/styles/accidents_cyclists.json"
-          },
-          "attributes": {
-            "source": "Statistikportal",
-            "date": "2016, 2017, 2018, 2019"
-          }
-        },
-        {
-          "type": "WMS",
-          "name": "accidents_bike_2018",
-          "url": "http://www.wms.nrw.de/wms/unfallatlas?",
-          "group": "additionalDataLayers",
-          "layers": "Beteiligung_Fahrrad_250_2018",
-          "opacity": 1,
-          "queryable": true,
-          "visible": false,
-          "canEdit": false,
-          "displayInLayerList": true,
-          "zIndex": 1,
-          "attributes": {
-            "source": "Statistikportal",
-            "date": "2018"
-          }
-        },
-        {
-          "type": "WMS",
-          "name": "accidents_bike_2017",
-          "url": "http://www.wms.nrw.de/wms/unfallatlas?",
-          "group": "additionalDataLayers",
-          "layers": "Beteiligung_Fahrrad_250_2017",
-          "opacity": 1,
-          "queryable": true,
-          "visible": false,
-          "canEdit": false,
-          "displayInLayerList": true,
-          "zIndex": 1,
-          "attributes": {
-            "source": "Statistikportal",
-            "date": "2017"
-          }
-        },
-        {
-          "type": "VECTORTILE",
-          "format": "MVT",
-          "name": "accidents_pedestrians",
-          "url": "/api/map/layer/accidents_pedestrians/{z}/{x}/{y}",
-          "group": "additionalDataLayers",
-          "visible": false,
-          "canEdit": false,
-          "queryable": true,
-          "displayInLayerList": true,
-          "zIndex": 1,
-          "queryParams": [],
-          "style": {
-            "format": "geostyler",
-            "url": "./static/layer-styles/styles/accidents_pedestrians.json"
-          },
-          "attributes": {
-            "source": "Statistikportal",
-            "date": "2016, 2017, 2018, 2019"
-          }
-        },
-        {
-          "type": "WMS",
-          "name": "accidents_pedestrian_2018",
-          "url": "http://www.wms.nrw.de/wms/unfallatlas?",
-          "group": "additionalDataLayers",
-          "layers": "Beteiligung_Fussgaenger_250_2018",
-          "opacity": 1,
-          "queryable": true,
-          "visible": false,
-          "canEdit": false,
-          "displayInLayerList": true,
-          "zIndex": 1,
-          "attributes": {
-            "source": "Statistikportal",
-            "date": "2018"
-          }
-        },
-        {
-          "type": "WMS",
-          "name": "accidents_pedestrian_2017",
-          "url": "http://www.wms.nrw.de/wms/unfallatlas?",
-          "group": "additionalDataLayers",
-          "layers": "Beteiligung_Fussgaenger_250_2017",
-          "opacity": 1,
-          "queryable": true,
-          "visible": false,
-          "canEdit": false,
-          "displayInLayerList": true,
-          "zIndex": 1,
-          "attributes": {
-            "source": "Statistikportal",
-            "date": "2017"
-          }
-        },
-        {
-          "type": "WMS",
-          "name": "Winterdient",
-          "url": "https://geoportal.freiburg.de/wms/gut_winter/gut_winter?",
-          "group": "additionalDataLayers",
-          "layers": "gut_winter",
-          "opacity": 1,
-          "queryable": true,
-          "visible": false,
-          "canEdit": false,
-          "displayInLayerList": true,
-          "zIndex": 1,
-          "attributes": {
-            "source": "FreiGIS",
-            "date": "2013"
-          }
-        },
-        {
-          "type": "WMS",
-          "name": "Grundschulbezirke",
-          "url": "https://geoportal.freiburg.de/wms/abi_gsb/abi_gsb?",
-          "group": "additionalDataLayers",
-          "layers": "abi_gsb",
-          "opacity": 1,
-          "queryable": true,
-          "visible": false,
-          "canEdit": false,
-          "displayInLayerList": true,
-          "zIndex": 1,
-          "attributes": {
-            "source": "FreiGIS",
-            "date": "2021"
-          }
-        },
-        {
-          "type": "VECTOR",
-          "name": "heatmap_luptai",
-          "url": "/api/map/heatmap",
-          "group": "accessbilityBasemaps",
-          "format": "GeoJSON",
-          "displayInLayerList": true,
-          "visible": false,
-          "requiresPois": true,
-          "zIndex": 1,
-          "docUrl": "https://www.open-accessibility.org/docs/heatmap/",
-          "queryParams": [
-            "heatmap_type",
-            "scenario_id_input",
-            "modus_input",
-            "pois"
+        },
+        "otherProps": {
+          "icon": "fas fa-clock",
+          "stepsOrdersKeys": [
+            "clickFeatureInMap",
+            "clickEditWithOsm",
+            "fillInOSMiD"
           ],
-          "style": {
-            "format": "geostyler",
-            "url": "./static/layer-styles/styles/heatmap_luptai.json"
-          }
-        },
-        {
-          "type": "VECTOR",
-          "name": "heatmap_population",
-          "url": "/api/map/heatmap",
-          "group": "accessbilityBasemaps",
-          "format": "GeoJSON",
-          "displayInLayerList": true,
-          "visible": false,
-          "zIndex": 1,
-          "queryParams": ["heatmap_type", "scenario_id_input", "modus_input"],
-          "style": {
-            "format": "geostyler",
-            "url": "./static/layer-styles/styles/heatmap_population_api.json"
-          }
-        },
-        {
-          "type": "VECTOR",
-          "name": "heatmap_gravity",
-          "url": "/api/map/heatmap",
-          "group": "accessbilityBasemaps",
-          "format": "GeoJSON",
-          "displayInLayerList": true,
-          "visible": false,
-          "requiresPois": true,
-          "zIndex": 1,
-          "docUrl": "https://www.open-accessibility.org/docs/heatmap/",
-          "queryParams": [
-            "heatmap_type",
-            "scenario_id_input",
-            "modus_input",
-            "pois"
+          "wikiUrl": "https://wiki.openstreetmap.org/wiki/Key:opening_hours"
+        }
+      },
+      {
+        "type": "VECTORTILE",
+        "format": "MVT",
+        "name": "osm-mapping-ways-speed",
+        "url": "/api/map/layer/mapping_ways_speed/{z}/{x}/{y}",
+        "group": "osmMappingLayers",
+        "opacity": 1,
+        "queryable": true,
+        "visible": false,
+        "displayInLayerList": false,
+        "zIndex": 31,
+        "style": {
+          "format": "geostyler",
+          "url": "./static/layer-styles/styles/mapping_ways.json"
+        },
+        "otherProps": {
+          "icon": "fas fa-tachometer-alt",
+          "stepsOrdersKeys": [
+            "clickFeatureInMap",
+            "clickEditWithOsm",
+            "fillInOSMiD"
           ],
-<<<<<<< HEAD
-          "style": {
-            "format": "geostyler",
-            "url": "./static/layer-styles/styles/heatmap_gravity.json"
-          }
-        },
-        {
-          "type": "VECTOR",
-          "name": "heatmap_connectivity",
-          "url": "/api/map/heatmap",
-          "group": "accessbilityBasemaps",
-          "format": "GeoJSON",
-          "displayInLayerList": true,
-          "visible": false,
-          "zIndex": 1,
-          "concurrentRequests": false,
-          "queryParams": ["heatmap_type", "scenario_id_input", "modus_input"],
-          "style": {
-            "format": "geostyler",
-            "url": "./static/layer-styles/styles/heatmap_connectivity.json"
-          }
-=======
+          "wikiUrl": "https://wiki.openstreetmap.org/wiki/Speed_limits"
+        }
+      },
+      {
+        "type": "VECTORTILE",
+        "format": "MVT",
+        "name": "osm-mapping-parking-lane",
+        "url": "/api/map/layer/mapping_parking_lane/{z}/{x}/{y}",
+        "group": "osmMappingLayers",
+        "opacity": 1,
+        "queryable": true,
+        "visible": false,
+        "displayInLayerList": false,
+        "zIndex": 31,
+        "style": {
+          "format": "geostyler",
+          "url": "./static/layer-styles/styles/mapping_ways.json"
+        },
+        "otherProps": {
+          "icon": "fas fa-car",
+          "stepsOrdersKeys": [
+            "clickFeatureInMap",
+            "clickEditWithOsm",
+            "fillInOSMiD"
+          ],
+          "wikiUrl": "https://wiki.openstreetmap.org/wiki/Key:parking:lane"
+        }
+      },
+      {
+        "type": "VECTORTILE",
+        "format": "MVT",
+        "name": "osm-mapping-cycleways-width",
+        "url": "/api/map/layer/mapping_cycleways_width/{z}/{x}/{y}",
+        "group": "osmMappingLayers",
+        "opacity": 1,
+        "queryable": true,
+        "visible": false,
+        "displayInLayerList": false,
+        "zIndex": 31,
+        "style": {
+          "format": "geostyler",
+          "url": "./static/layer-styles/styles/mapping_ways.json"
+        },
+        "otherProps": {
+          "icon": "fas fa-biking",
+          "stepsOrdersKeys": [
+            "clickFeatureInMap",
+            "clickEditWithOsm",
+            "fillInOSMiD"
+          ],
+          "wikiUrl": "https://wiki.openstreetmap.org/wiki/Key:width"
+        }
+      },
+      {
+        "type": "VECTORTILE",
+        "format": "MVT",
+        "name": "osm-mapping-cycleways-segregated",
+        "url": "/api/map/layer/mapping_cycleways_segregated/{z}/{x}/{y}",
+        "group": "osmMappingLayers",
+        "opacity": 1,
+        "queryable": true,
+        "visible": false,
+        "displayInLayerList": false,
+        "zIndex": 31,
+        "style": {
+          "format": "geostyler",
+          "url": "./static/layer-styles/styles/mapping_ways.json"
+        },
+        "otherProps": {
+          "icon": "fas fa-walking",
+          "stepsOrdersKeys": [
+            "clickFeatureInMap",
+            "clickEditWithOsm",
+            "fillInOSMiD"
+          ],
+          "wikiUrl": "https://wiki.openstreetmap.org/wiki/Key:segregated"
+        }
+      },
+      {
+        "type": "VECTORTILE",
+        "format": "MVT",
+        "name": "osm-mapping-ways-surface",
+        "url": "/api/map/layer/mapping_ways_surface/{z}/{x}/{y}",
+        "group": "osmMappingLayers",
+        "opacity": 1,
+        "queryable": true,
+        "visible": false,
+        "displayInLayerList": false,
+        "zIndex": 32,
+        "style": {
+          "format": "geostyler",
+          "url": "./static/layer-styles/styles/mapping_ways.json"
+        },
+        "otherProps": {
+          "icon": "fas fa-road",
+          "stepsOrdersKeys": [
+            "clickFeatureInMap",
+            "clickEditWithOsm",
+            "fillInOSMiD"
+          ],
+          "wikiUrl": "https://wiki.openstreetmap.org/wiki/Key:surface"
+        }
+      },
+      {
+        "type": "VECTORTILE",
+        "format": "MVT",
+        "name": "osm-mapping-buildings-type",
+        "url": "/api/map/layer/mapping_buildings_type/{z}/{x}/{y}",
+        "group": "osmMappingLayers",
+        "opacity": 1,
+        "queryable": true,
+        "visible": false,
+        "displayInLayerList": false,
+        "zIndex": 33,
+        "style": {
+          "format": "geostyler",
+          "url": "./static/layer-styles/styles/mapping_buildings.json"
+        },
+        "otherProps": {
+          "icon": "fas fa-building",
+          "stepsOrdersKeys": [
+            "clickFeatureInMap",
+            "clickEditWithOsm",
+            "fillInOSMiD"
+          ],
           "wikiUrl": "https://wiki.openstreetmap.org/wiki/Key:building"
         }
       }
@@ -1399,14 +934,6 @@
               "locked": false
             },
             {
-              "name": "Haupt- und Mittelschule",
-              "value": "hauptschule_mittelschule",
-              "icon": "hauptschule_mittelschule",
-              "weight": 1,
-              "sensitivity": 300000,
-              "locked": false
-            },
-            {
               "name": "Realschule",
               "value": "realschule",
               "icon": "realschule",
@@ -1438,752 +965,464 @@
               "sensitivity": 300000
             }
           ]
->>>>>>> a9996205
         },
         {
-          "type": "OSM",
-          "name": "osmStandard",
-          "url": "http://{a-c}.tile.openstreetmap.org/{z}/{x}/{y}.png",
-          "group": "backgroundLayers",
-          "maxZoom": 19,
-          "queryable": false,
-          "visible": false,
-          "displayInLayerList": true,
-          "attributions": "© <a href='https://www.openstreetmap.org/copyright'> OpenStreetMap </a> contributors "
+          "name": "Food and Drink",
+          "categoryValue": "foodAndDrink",
+          "children": [
+            {
+              "name": "Bar",
+              "value": "bar",
+              "icon": "bar",
+              "weight": 1,
+              "sensitivity": 300000
+            },
+            {
+              "name": "Biergarten",
+              "value": "biergarten",
+              "icon": "biergarten",
+              "weight": 1,
+              "sensitivity": 300000
+            },
+            {
+              "name": "Café",
+              "value": "cafe",
+              "icon": "cafe",
+              "weight": 1,
+              "sensitivity": 300000
+            },
+            {
+              "name": "Pub",
+              "value": "pub",
+              "icon": "pub",
+              "weight": 1,
+              "sensitivity": 300000
+            },
+            {
+              "name": "Fast food",
+              "value": "fast_food",
+              "icon": "fast_food",
+              "weight": 1,
+              "sensitivity": 300000
+            },
+            {
+              "name": "Ice cream",
+              "value": "ice_cream",
+              "icon": "ice_cream",
+              "weight": 1,
+              "sensitivity": 300000
+            },
+            {
+              "name": "Restaurant",
+              "value": "restaurant",
+              "icon": "restaurant",
+              "weight": 1,
+              "sensitivity": 300000
+            },
+            {
+              "name": "Night-Club",
+              "value": "nightclub",
+              "icon": "nightclub",
+              "weight": 1,
+              "sensitivity": 300000
+            }
+          ]
         },
         {
-          "type": "OSM",
-          "name": "osmLight",
-          "url": "http://{a-c}.basemaps.cartocdn.com/light_all/{z}/{x}/{y}.png",
-          "group": "backgroundLayers",
-          "maxZoom": 19,
-          "queryable": false,
-          "visible": false,
-          "displayInLayerList": true,
-          "attributions": "© <a href='https://www.openstreetmap.org/copyright'> OpenStreetMap </a> contributors "
+          "name": "Transport",
+          "categoryValue": "transport",
+          "locked": false,
+          "children": [
+            {
+              "name": "Cargo bike",
+              "value": "cargo_bike",
+              "icon": "cargo_bike",
+              "weight": 1,
+              "sensitivity": 300000
+            },
+            {
+              "name": "Car sharing",
+              "value": "car_sharing",
+              "icon": "car_sharing",
+              "weight": 1,
+              "sensitivity": 300000
+            },
+            {
+              "name": "Charging station",
+              "value": "charging_station",
+              "icon": "charging_station",
+              "weight": 1,
+              "sensitivity": 300000,
+              "locked": false
+            },
+            {
+              "name": "Bus",
+              "value": "bus_stop",
+              "icon": "bus_stop",
+              "weight": 1,
+              "sensitivity": 300000
+            },
+            {
+              "name": "Tram Stop",
+              "value": "tram_stop",
+              "icon": "tram_stop",
+              "weight": 1,
+              "sensitivity": 300000
+            },
+            {
+              "name": "Rail Station",
+              "value": "rail_station",
+              "icon": "rail_station",
+              "weight": 1,
+              "sensitivity": 300000
+            }
+          ]
         },
         {
-          "type": "OSM",
-          "name": "osmDark",
-          "url": "http://{a-c}.basemaps.cartocdn.com/dark_all/{z}/{x}/{y}.png",
-          "group": "backgroundLayers",
-          "maxZoom": 19,
-          "queryable": false,
-          "visible": false,
-          "displayInLayerList": true,
-          "attributions": "© <a href='https://www.openstreetmap.org/copyright'> OpenStreetMap </a> contributors "
+          "name": "Services",
+          "categoryValue": "services",
+          "children": [
+            {
+              "name": "Hairdresser",
+              "value": "hairdresser",
+              "icon": "hairdresser",
+              "weight": 1,
+              "sensitivity": 300000
+            },
+            {
+              "name": "ATM",
+              "value": "atm",
+              "icon": "atm",
+              "weight": 1,
+              "sensitivity": 300000,
+              "locked": false
+            },
+            {
+              "name": "Bank",
+              "value": "bank",
+              "icon": "bank",
+              "weight": 1,
+              "sensitivity": 300000
+            },
+            {
+              "name": "Pharmacy",
+              "value": "pharmacy",
+              "icon": "pharmacy",
+              "weight": 1,
+              "sensitivity": 300000
+            },
+            {
+              "name": "Post box",
+              "value": "post_box",
+              "icon": "post_box",
+              "weight": 1,
+              "sensitivity": 300000
+            },
+            {
+              "name": "Fuel",
+              "value": "fuel",
+              "icon": "fuel",
+              "weight": 1,
+              "sensitivity": 300000
+            },
+            {
+              "name": "Recycling",
+              "value": "recycling",
+              "icon": "recycling",
+              "weight": 1,
+              "sensitivity": 300000,
+              "locked": false
+            }
+          ]
         },
         {
-          "type": "OSM",
-          "name": "openTopoMap",
-          "url": "https://{a-c}.tile.opentopomap.org/{z}/{x}/{y}.png",
-          "group": "backgroundLayers",
-          "maxZoom": 19,
-          "queryable": false,
-          "visible": false,
-          "displayInLayerList": true,
-          "attributions": "Mapdata: © <a href='https://www.openstreetmap.org/copyright'> OpenStreetMap </a> contributors, Basemap Visualization: © <a href='https://opentopomap.org/'> OpenTopoMap </a>"
+          "name": "Shop",
+          "categoryValue": "shop",
+          "children": [
+            {
+              "name": "Bakery",
+              "value": "bakery",
+              "icon": "bakery",
+              "weight": 1,
+              "sensitivity": 300000
+            },
+            {
+              "name": "Butcher",
+              "value": "butcher",
+              "icon": "butcher",
+              "weight": 1,
+              "sensitivity": 300000
+            },
+            {
+              "name": "Supermarket",
+              "value": "supermarket",
+              "icon": "supermarket",
+              "weight": 1,
+              "sensitivity": 300000
+            },
+            {
+              "name": "Discount Supermarket",
+              "value": "discount_supermarket",
+              "icon": "discount_supermarket",
+              "weight": 1,
+              "sensitivity": 300000
+            },
+            {
+              "name": "Hypermarket",
+              "value": "hypermarket",
+              "icon": "hypermarket",
+              "weight": 1,
+              "sensitivity": 300000
+            },
+            {
+              "name": "Chemist",
+              "value": "chemist",
+              "icon": "chemist",
+              "weight": 1,
+              "sensitivity": 300000
+            },
+            {
+              "name": "Organic Food",
+              "value": "organic",
+              "icon": "organic",
+              "weight": 1,
+              "sensitivity": 300000
+            },
+            {
+              "name": "Marketplace",
+              "value": "marketplace",
+              "icon": "marketplace",
+              "weight": 1,
+              "sensitivity": 300000
+            }
+          ]
         },
         {
-          "type": "XYZ",
-          "name": "mapboxStreets",
-          "group": "backgroundLayers",
-          "url": "https://api.mapbox.com/styles/v1/mapbox/streets-v10/tiles/256/{z}/{x}/{y}",
-          "accessToken": "pk.eyJ1IjoiZWxpYXNwYWphcmVzIiwiYSI6ImNqOW1scnVyOTRxcWwzMm5yYWhta2N2cXcifQ.aDCgidtC9cjf_O75frn9lA",
-          "maxZoom": 19,
-          "queryable": false,
-          "visible": true,
-          "displayInLayerList": true,
-          "attributions": "© <a href='https://www.mapbox.com/map-feedback/'>Mapbox</a> © <a href='https://www.openstreetmap.org/copyright'> OpenStreetMap contributors</a>"
+          "name": "Tourism & Leisure",
+          "categoryValue": "tourismAndLeisure",
+          "children": [
+            {
+              "name": "Cinema",
+              "value": "cinema",
+              "icon": "cinema",
+              "weight": 1,
+              "sensitivity": 300000
+            },
+            {
+              "name": "Theatre",
+              "value": "theatre",
+              "icon": "theatre",
+              "weight": 1,
+              "sensitivity": 300000
+            },
+            {
+              "name": "Museum",
+              "value": "museum",
+              "icon": "museum",
+              "weight": 1,
+              "sensitivity": 300000
+            },
+            {
+              "name": "Hotel",
+              "value": "hotel",
+              "icon": "hotel",
+              "weight": 1,
+              "sensitivity": 300000
+            },
+            {
+              "name": "Hostel",
+              "value": "hostel",
+              "icon": "hostel",
+              "weight": 1,
+              "sensitivity": 300000
+            },
+            {
+              "name": "Guest house",
+              "value": "guest_house",
+              "icon": "guest_house",
+              "weight": 1,
+              "sensitivity": 300000
+            },
+            {
+              "name": "Playground",
+              "value": "playground",
+              "icon": "playground",
+              "weight": 1,
+              "sensitivity": 300000
+            }
+          ]
         },
         {
-          "type": "XYZ",
-          "name": "publicTransport",
-          "group": "backgroundLayers",
-          "url": "https://tileserver.memomaps.de/tilegen/{z}/{x}/{y}.png",
-          "maxZoom": 18,
-          "queryable": false,
-          "visible": false,
-          "displayInLayerList": true,
-          "attributions": "© <a href='https://www.memomaps.de/'>Memomaps</a>"
+          "name": "Sports",
+          "categoryValue": "sports",
+          "children": [
+            {
+              "name": "Waterpark",
+              "value": "waterpark",
+              "icon": "waterpark",
+              "weight": 1,
+              "sensitivity": 300000
+            },
+            {
+              "name": "gym",
+              "value": "gym",
+              "icon": "gym",
+              "weight": 1,
+              "sensitivity": 300000
+            },
+            {
+              "name": "Yoga",
+              "value": "yoga",
+              "icon": "yoga",
+              "weight": 1,
+              "sensitivity": 300000
+            }
+          ]
         },
         {
-          "type": "BING",
-          "name": "bingAerial",
-          "group": "backgroundLayers",
-          "accessToken": "Avv4X-3gpZJQ_Ln2eAilMZ8qNI4Y6UtspyNxgIzoCSZC26xi_aXb3AiaXnutPPjH",
-          "imagerySet": "Aerial",
-          "maxZoom": 19,
-          "queryable": false,
-          "visible": false,
-          "displayInLayerList": true,
-          "attributions": "© Microsoft Coorporation © Digital Globe ©CNES Distribution Airbus DS <a href='https://www.microsoft.com/en-us/maps/product'>Terms of use</a> "
+          "name": "Recreation Areas",
+          "categoryValue": "recreationAreas",
+          "children": [
+            {
+              "name": "Park",
+              "value": "park",
+              "icon": "park",
+              "weight": 1,
+              "sensitivity": 300000
+            },
+            {
+              "name": "Forest",
+              "value": "forest",
+              "icon": "forest",
+              "weight": 1,
+              "sensitivity": 300000
+            },
+            {
+              "name": "Heath and Scrub",
+              "value": "heath_scrub",
+              "icon": "heath_scrub",
+              "weight": 1,
+              "sensitivity": 300000
+            },
+            {
+              "name": "Lake",
+              "value": "lake",
+              "icon": "lake",
+              "weight": 1,
+              "sensitivity": 300000
+            },
+            {
+              "name": "River",
+              "value": "river",
+              "icon": "river",
+              "weight": 1,
+              "sensitivity": 300000
+            }
+          ]
         }
       ],
-      "osmMappingLayers": [
-        {
-          "type": "VECTOR",
-          "format": "GeoJSON",
-          "name": "mapping_pois_opening_hours",
-          "url": "/api/map/layer_read",
-          "group": "osmMappingLayers",
-          "queryParams": [
-            "table_name",
-            "amenities"
-          ],
-          "opacity": 1,
-          "queryable": true,
-          "visible": false,
-          "requiresPois": true,
-          "displayInLayerList": false,
-          "displayInLegend": false,
-          "zIndex": 30,
-          "style": {
-            "format": "custom-logic"
-          },
-          "otherProps": {
-            "icon": "fas fa-clock",
-            "stepsOrdersKeys": [
-              "clickFeatureInMap",
-              "clickEditWithOsm",
-              "fillInOSMiD"
-            ],
-            "wikiUrl": "https://wiki.openstreetmap.org/wiki/Key:opening_hours"
-          }
-        },
-        {
-          "type": "VECTORTILE",
-          "format": "MVT",
-          "name": "osm-mapping-ways-speed",
-          "url": "/api/map/layer/mapping_ways_speed/{z}/{x}/{y}",
-          "group": "osmMappingLayers",
-          "opacity": 1,
-          "queryable": true,
-          "visible": false,
-          "displayInLayerList": false,
-          "zIndex": 31,
-          "style": {
-            "format": "geostyler",
-            "url": "./static/layer-styles/styles/mapping_ways.json"
-          },
-          "otherProps": {
-            "icon": "fas fa-tachometer-alt",
-            "stepsOrdersKeys": [
-              "clickFeatureInMap",
-              "clickEditWithOsm",
-              "fillInOSMiD"
-            ],
-            "wikiUrl": "https://wiki.openstreetmap.org/wiki/Speed_limits"
-          }
-        },
-        {
-          "type": "VECTORTILE",
-          "format": "MVT",
-          "name": "osm-mapping-parking-lane",
-          "url": "/api/map/layer/mapping_parking_lane/{z}/{x}/{y}",
-          "group": "osmMappingLayers",
-          "opacity": 1,
-          "queryable": true,
-          "visible": false,
-          "displayInLayerList": false,
-          "zIndex": 31,
-          "style": {
-            "format": "geostyler",
-            "url": "./static/layer-styles/styles/mapping_ways.json"
-          },
-          "otherProps": {
-            "icon": "fas fa-car",
-            "stepsOrdersKeys": [
-              "clickFeatureInMap",
-              "clickEditWithOsm",
-              "fillInOSMiD"
-            ],
-            "wikiUrl": "https://wiki.openstreetmap.org/wiki/Key:parking:lane"
-          }
-        },
-        {
-          "type": "VECTORTILE",
-          "format": "MVT",
-          "name": "osm-mapping-cycleways-width",
-          "url": "/api/map/layer/mapping_cycleways_width/{z}/{x}/{y}",
-          "group": "osmMappingLayers",
-          "opacity": 1,
-          "queryable": true,
-          "visible": false,
-          "displayInLayerList": false,
-          "zIndex": 31,
-          "style": {
-            "format": "geostyler",
-            "url": "./static/layer-styles/styles/mapping_ways.json"
-          },
-          "otherProps": {
-            "icon": "fas fa-biking",
-            "stepsOrdersKeys": [
-              "clickFeatureInMap",
-              "clickEditWithOsm",
-              "fillInOSMiD"
-            ],
-            "wikiUrl": "https://wiki.openstreetmap.org/wiki/Key:width"
-          }
-        },
-        {
-          "type": "VECTORTILE",
-          "format": "MVT",
-          "name": "osm-mapping-cycleways-segregated",
-          "url": "/api/map/layer/mapping_cycleways_segregated/{z}/{x}/{y}",
-          "group": "osmMappingLayers",
-          "opacity": 1,
-          "queryable": true,
-          "visible": false,
-          "displayInLayerList": false,
-          "zIndex": 31,
-          "style": {
-            "format": "geostyler",
-            "url": "./static/layer-styles/styles/mapping_ways.json"
-          },
-          "otherProps": {
-            "icon": "fas fa-walking",
-            "stepsOrdersKeys": [
-              "clickFeatureInMap",
-              "clickEditWithOsm",
-              "fillInOSMiD"
-            ],
-            "wikiUrl": "https://wiki.openstreetmap.org/wiki/Key:segregated"
-          }
-        },
-        {
-          "type": "VECTORTILE",
-          "format": "MVT",
-          "name": "osm-mapping-ways-surface",
-          "url": "/api/map/layer/mapping_ways_surface/{z}/{x}/{y}",
-          "group": "osmMappingLayers",
-          "opacity": 1,
-          "queryable": true,
-          "visible": false,
-          "displayInLayerList": false,
-          "zIndex": 32,
-          "style": {
-            "format": "geostyler",
-            "url": "./static/layer-styles/styles/mapping_ways.json"
-          },
-          "otherProps": {
-            "icon": "fas fa-road",
-            "stepsOrdersKeys": [
-              "clickFeatureInMap",
-              "clickEditWithOsm",
-              "fillInOSMiD"
-            ],
-            "wikiUrl": "https://wiki.openstreetmap.org/wiki/Key:surface"
-          }
-        },
-        {
-          "type": "VECTORTILE",
-          "format": "MVT",
-          "name": "osm-mapping-buildings-type",
-          "url": "/api/map/layer/mapping_buildings_type/{z}/{x}/{y}",
-          "group": "osmMappingLayers",
-          "opacity": 1,
-          "queryable": true,
-          "visible": false,
-          "displayInLayerList": false,
-          "zIndex": 33,
-          "style": {
-            "format": "geostyler",
-            "url": "./static/layer-styles/styles/mapping_buildings.json"
-          },
-          "otherProps": {
-            "icon": "fas fa-building",
-            "stepsOrdersKeys": [
-              "clickFeatureInMap",
-              "clickEditWithOsm",
-              "fillInOSMiD"
-            ],
-            "wikiUrl": "https://wiki.openstreetmap.org/wiki/Key:building"
-          }
-        }
-      ],
-      "otherAttributeLayers": [
-        {
-          "name": "Zensus",
-          "attributes": {
-            "source": "Statistische Ämter des Bundes und der Länder",
-            "date": "2011"
-          }
-        }
-      ],
-      "controls": [
-        {
-          "name": "home",
-          "options": {
-            "zoomOnStart": true
-          }
-        },
-        {
-          "name": "legend"
-        }
-      ],
-      "modules": {
-        "measuretool": {
-          "strokeColor": "#ffcc33",
-          "fillColor": "rgba(255, 204, 51, 0.2)",
-          "sketchStrokeColor": "rgba(0, 0, 0, 0.5)",
-          "sketchFillColor": "rgba(255, 255, 255, 0.2)",
-          "sketchVertexStrokeColor": "rgba(0, 0, 0, 0.7)",
-          "sketchVertexFillColor": "rgba(255, 255, 255, 0.2)"
-        }
-      }
-    },
-    "componentData": {
-      "pois": {
-        "allPois": [
+      "filters": {
+        "disabledPoisOnTimeFilter": [
           {
-            "name": "Education",
-            "categoryValue": "education",
-            "id": 1,
-            "children": [
-              {
-                "name": "Nursery",
-                "value": "nursery",
-                "icon": "nursery",
-                "weight": 1,
-                "sensitivity": 300000,
-                "locked": false
-              },
-              {
-                "name": "Kindergarten",
-                "value": "kindergarten",
-                "icon": "kindergarten",
-                "weight": 1,
-                "sensitivity": 300000,
-                "locked": false
-              },
-              {
-                "name": "Grundschule",
-                "value": "grundschule",
-                "icon": "grundschule",
-                "weight": 1,
-                "sensitivity": 300000,
-                "locked": false
-              },
-              {
-                "name": "Realschule",
-                "value": "realschule",
-                "icon": "realschule",
-                "weight": 1,
-                "sensitivity": 300000,
-                "locked": false
-              },
-              {
-                "name": "Werkrealschule",
-                "value": "werkrealschule",
-                "icon": "werkrealschule",
-                "weight": 1,
-                "sensitivity": 300000,
-                "locked": false
-              },
-              {
-                "name": "Gymnasium",
-                "value": "gymnasium",
-                "icon": "gymnasium",
-                "weight": 1,
-                "sensitivity": 300000,
-                "locked": false
-              },
-              {
-                "name": "Library",
-                "value": "library",
-                "icon": "library",
-                "weight": 1,
-                "sensitivity": 300000
-              }
-            ]
+            "categoryValue": "transport",
+            "poisFiltered": ["*"]
           },
           {
-            "name": "Food and Drink",
-            "categoryValue": "foodAndDrink",
-            "children": [
-              {
-                "name": "Bar",
-                "value": "bar",
-                "icon": "bar",
-                "weight": 1,
-                "sensitivity": 300000
-              },
-              {
-                "name": "Biergarten",
-                "value": "biergarten",
-                "icon": "biergarten",
-                "weight": 1,
-                "sensitivity": 300000
-              },
-              {
-                "name": "Café",
-                "value": "cafe",
-                "icon": "cafe",
-                "weight": 1,
-                "sensitivity": 300000
-              },
-              {
-                "name": "Pub",
-                "value": "pub",
-                "icon": "pub",
-                "weight": 1,
-                "sensitivity": 300000
-              },
-              {
-                "name": "Fast food",
-                "value": "fast_food",
-                "icon": "fast_food",
-                "weight": 1,
-                "sensitivity": 300000
-              },
-              {
-                "name": "Ice cream",
-                "value": "ice_cream",
-                "icon": "ice_cream",
-                "weight": 1,
-                "sensitivity": 300000
-              },
-              {
-                "name": "Restaurant",
-                "value": "restaurant",
-                "icon": "restaurant",
-                "weight": 1,
-                "sensitivity": 300000
-              },
-              {
-                "name": "Night-Club",
-                "value": "nightclub",
-                "icon": "nightclub",
-                "weight": 1,
-                "sensitivity": 300000
-              }
-            ]
-          },
-          {
-            "name": "Transport",
-            "categoryValue": "transport",
-            "locked": false,
-            "children": [
-              {
-                "name": "Car sharing",
-                "value": "car_sharing",
-                "icon": "car_sharing",
-                "weight": 1,
-                "sensitivity": 300000
-              },
-              {
-                "name": "Charging station",
-                "value": "charging_station",
-                "icon": "charging_station",
-                "weight": 1,
-                "sensitivity": 300000,
-                "locked": false
-              },
-              {
-                "name": "Bus",
-                "value": "bus_stop",
-                "icon": "bus_stop",
-                "weight": 1,
-                "sensitivity": 300000
-              },
-              {
-                "name": "Tram Stop",
-                "value": "tram_stop",
-                "icon": "tram_stop",
-                "weight": 1,
-                "sensitivity": 300000
-              },
-              {
-                "name": "Rail Station",
-                "value": "rail_station",
-                "icon": "rail_station",
-                "weight": 1,
-                "sensitivity": 300000
-              }
-            ]
-          },
-          {
-            "name": "Services",
-            "categoryValue": "services",
-            "children": [
-              {
-                "name": "Hairdresser",
-                "value": "hairdresser",
-                "icon": "hairdresser",
-                "weight": 1,
-                "sensitivity": 300000
-              },
-              {
-                "name": "ATM",
-                "value": "atm",
-                "icon": "atm",
-                "weight": 1,
-                "sensitivity": 300000,
-                "locked": false
-              },
-              {
-                "name": "Bank",
-                "value": "bank",
-                "icon": "bank",
-                "weight": 1,
-                "sensitivity": 300000
-              },
-              {
-                "name": "Pharmacy",
-                "value": "pharmacy",
-                "icon": "pharmacy",
-                "weight": 1,
-                "sensitivity": 300000
-              },
-              {
-                "name": "Post box",
-                "value": "post_box",
-                "icon": "post_box",
-                "weight": 1,
-                "sensitivity": 300000
-              },
-              {
-                "name": "Fuel",
-                "value": "fuel",
-                "icon": "fuel",
-                "weight": 1,
-                "sensitivity": 300000
-              },
-              {
-                "name": "Recycling",
-                "value": "recycling",
-                "icon": "recycling",
-                "weight": 1,
-                "sensitivity": 300000,
-                "locked": false
-              }
-            ]
-          },
-          {
-            "name": "Shop",
-            "categoryValue": "shop",
-            "children": [
-              {
-                "name": "Bakery",
-                "value": "bakery",
-                "icon": "bakery",
-                "weight": 1,
-                "sensitivity": 300000
-              },
-              {
-                "name": "Butcher",
-                "value": "butcher",
-                "icon": "butcher",
-                "weight": 1,
-                "sensitivity": 300000
-              },
-              {
-                "name": "Supermarket",
-                "value": "supermarket",
-                "icon": "supermarket",
-                "weight": 1,
-                "sensitivity": 300000
-              },
-              {
-                "name": "Discount Supermarket",
-                "value": "discount_supermarket",
-                "icon": "discount_supermarket",
-                "weight": 1,
-                "sensitivity": 300000
-              },
-              {
-                "name": "Hypermarket",
-                "value": "hypermarket",
-                "icon": "hypermarket",
-                "weight": 1,
-                "sensitivity": 300000
-              },
-              {
-                "name": "Chemist",
-                "value": "chemist",
-                "icon": "chemist",
-                "weight": 1,
-                "sensitivity": 300000
-              },
-              {
-                "name": "Organic Food",
-                "value": "organic",
-                "icon": "organic",
-                "weight": 1,
-                "sensitivity": 300000
-              },
-              {
-                "name": "Marketplace",
-                "value": "marketplace",
-                "icon": "marketplace",
-                "weight": 1,
-                "sensitivity": 300000
-              }
-            ]
-          },
-          {
-            "name": "Tourism & Leisure",
-            "categoryValue": "tourismAndLeisure",
-            "children": [
-              {
-                "name": "Cinema",
-                "value": "cinema",
-                "icon": "cinema",
-                "weight": 1,
-                "sensitivity": 300000
-              },
-              {
-                "name": "Theatre",
-                "value": "theatre",
-                "icon": "theatre",
-                "weight": 1,
-                "sensitivity": 300000
-              },
-              {
-                "name": "Museum",
-                "value": "museum",
-                "icon": "museum",
-                "weight": 1,
-                "sensitivity": 300000
-              },
-              {
-                "name": "Hotel",
-                "value": "hotel",
-                "icon": "hotel",
-                "weight": 1,
-                "sensitivity": 300000
-              },
-              {
-                "name": "Hostel",
-                "value": "hostel",
-                "icon": "hostel",
-                "weight": 1,
-                "sensitivity": 300000
-              },
-              {
-                "name": "Guest house",
-                "value": "guest_house",
-                "icon": "guest_house",
-                "weight": 1,
-                "sensitivity": 300000
-              },
-              {
-                "name": "Playground",
-                "value": "playground",
-                "icon": "playground",
-                "weight": 1,
-                "sensitivity": 300000
-              }
-            ]
-          },
-          {
-            "name": "Sports",
-            "categoryValue": "sports",
-            "children": [
-              {
-                "name": "Waterpark",
-                "value": "waterpark",
-                "icon": "waterpark",
-                "weight": 1,
-                "sensitivity": 300000
-              },
-              {
-                "name": "gym",
-                "value": "gym",
-                "icon": "gym",
-                "weight": 1,
-                "sensitivity": 300000
-              },
-              {
-                "name": "Yoga",
-                "value": "yoga",
-                "icon": "yoga",
-                "weight": 1,
-                "sensitivity": 300000
-              }
-            ]
-          },
-          {
-            "name": "Recreation Areas",
-            "categoryValue": "recreationAreas",
-            "children": [
-              {
-                "name": "Park",
-                "value": "park",
-                "icon": "park",
-                "weight": 1,
-                "sensitivity": 300000
-              },
-              {
-                "name": "Forest",
-                "value": "forest",
-                "icon": "forest",
-                "weight": 1,
-                "sensitivity": 300000
-              },
-              {
-                "name": "Heath and Scrub",
-                "value": "heath_scrub",
-                "icon": "heath_scrub",
-                "weight": 1,
-                "sensitivity": 300000
-              },
-              {
-                "name": "Lake",
-                "value": "lake",
-                "icon": "lake",
-                "weight": 1,
-                "sensitivity": 300000
-              },
-              {
-                "name": "River",
-                "value": "river",
-                "icon": "river",
-                "weight": 1,
-                "sensitivity": 300000
-              }
+            "categoryValue": "education",
+            "poisFiltered": [
+              "nursery",
+              "kindergarten",
+              "primary_school",
+              "secondary_school"
             ]
           }
         ],
-        "filters": {
-          "disabledPoisOnTimeFilter": [
+        "disabledPoisOnRoutingProfile": {
+          "walking_wheelchair": [
+            {
+              "categoryValue": "services",
+              "poisFiltered": ["recycling", "atm"]
+            },
             {
               "categoryValue": "transport",
-              "poisFiltered": ["*"]
-            },
-            {
-              "categoryValue": "education",
-              "poisFiltered": [
-                "nursery",
-                "kindergarten",
-                "primary_school",
-                "secondary_school"
-              ]
+              "poisFiltered": ["charging_station"]
+            }
+          ]
+        },
+        "disabledPoisOnMappingMode": [
+          {
+            "categoryValue": "transport",
+            "poisFiltered": ["*"]
+          },
+          {
+            "categoryValue": "mobilitystations",
+            "poisFiltered": ["*"]
+          },
+          {
+            "categoryValue": "tourismAndLeisure",
+            "poisFiltered": ["hotel", "hostel", "guest_house", "playground"]
+          },
+          {
+            "categoryValue": "services",
+            "poisFiltered": ["recycling", "post_box"]
+          },
+          {
+            "categoryValue": "education",
+            "poisFiltered": ["primary_school", "secondary_school"]
+          }
+        ]
+      }
+    },
+    "isochrones": {
+      "options": {
+        "calculationType": "single",
+        "minutes": "10",
+        "speed": "5",
+        "steps": "2",
+        "concavityIsochrones": {
+          "name": "concavity",
+          "values": [
+            {
+              "display": "Standard",
+              "value": "0.00003"
+            },
+            {
+              "display": "1",
+              "value": "0.000003"
+            },
+            {
+              "display": "2",
+              "value": "0.0000025"
+            },
+            {
+              "display": "3",
+              "value": "0.000002"
+            },
+            {
+              "display": "4",
+              "value": "0.0000017"
+            },
+            {
+              "display": "5",
+              "value": "0.0000015"
             }
           ],
-          "disabledPoisOnRoutingProfile": {
-            "walking_wheelchair": [
-              {
-                "categoryValue": "services",
-                "poisFiltered": ["recycling", "atm"]
-              },
-              {
-                "categoryValue": "transport",
-                "poisFiltered": ["charging_station"]
-              }
-            ]
-          },
-          "disabledPoisOnMappingMode": [
-            {
-              "categoryValue": "transport",
-              "poisFiltered": ["*"]
-            },
-            {
-<<<<<<< HEAD
-              "categoryValue": "mobilitystations",
-              "poisFiltered": ["*"]
-=======
+          "active": "0.00003"
+        },
+        "calculationModes": {
+          "name": "modus",
+          "values": [
+            {
+              "display": "Default Network",
+              "name": "defaultNetwork",
+              "value": "default"
+            },
+            {
+              "display": "Modified Network",
+              "name": "modifiedNetwork",
+              "value": "scenario"
+            },
+            {
               "display": "Modified Network (Double Calculation)",
               "name": "modifiedNetworkDoubleCalc",
               "value": "comparison"
@@ -2286,92 +1525,39 @@
             {
               "value": "standard",
               "speed": 5
->>>>>>> a9996205
-            },
-            {
-              "categoryValue": "tourismAndLeisure",
-              "poisFiltered": ["hotel", "hostel", "guest_house", "playground"]
-            },
-            {
-              "categoryValue": "services",
-              "poisFiltered": ["recycling", "post_box"]
-            },
-            {
-              "categoryValue": "education",
-              "poisFiltered": ["primary_school", "secondary_school","gymnasium","realschule","hauptschule","werkrealschule"]
+            },
+            {
+              "value": "elderly",
+              "speed": 3
             }
           ]
-        }
-<<<<<<< HEAD
-      },
-      "isochrones": {
-        "options": {
-          "calculationType": "single",
-          "minutes": "10",
-          "speed": "5",
-          "steps": "2",
-          "concavityIsochrones": {
-            "name": "concavity",
-            "values": [
-              {
-                "display": "Standard",
-                "value": "0.00003"
-              },
-              {
-                "display": "1",
-                "value": "0.000003"
-              },
-              {
-                "display": "2",
-                "value": "0.0000025"
-              },
-              {
-                "display": "3",
-                "value": "0.000002"
-              },
-              {
-                "display": "4",
-                "value": "0.0000017"
-              },
-              {
-                "display": "5",
-                "value": "0.0000015"
-              }
-            ],
-            "active": "0.00003"
-          },
-          "calculationModes": {
-            "name": "modus",
-            "values": [
-              {
-                "display": "Default Network",
-                "name": "defaultNetwork",
-                "value": "default"
-              },
-              {
-                "display": "Modified Network",
-                "name": "modifiedNetwork",
-                "value": "scenario"
-              },
-              {
-                "display": "Modified Network (Double Calculation)",
-                "name": "modifiedNetworkDoubleCalc",
-                "value": "comparison"
-              }
-            ],
-            "active": "default"
-          },
-          "alphaShapeParameter": {
-            "name": "alphashape",
-            "values": [
-              {
-                "display": "0.00003",
-                "value": "0.00003"
-              }
-            ],
-            "active": "0.00003"
-          }
-=======
+        },
+        "cycling": {
+          "default": "standard",
+          "options": [
+            {
+              "value": "standard",
+              "speed": 15
+            },
+            {
+              "value": "pedelec",
+              "speed": 23
+            }
+          ]
+        },
+        "walking_wheelchair": {
+          "default": "standard",
+          "options": [
+            {
+              "value": "standard",
+              "speed": 3
+            },
+            {
+              "value": "electric",
+              "speed": 6
+            }
+          ]
+        }
       }
     },
     "osmMapMode": {
@@ -2401,209 +1587,71 @@
       "listValues": {
         "way_type": {
           "values": ["bridge", "road"]
->>>>>>> a9996205
-        },
-        "styleData": {
-          "styleCache": {
-            "default": {},
-            "input": {}
-          }
-        },
-        "defaultIsochroneColor": "b",
-        "scenarioIsochroneColor": "f",
-        "colors": {
-          "a": {
-            "1": "rgb(254, 202, 232)",
-            "2": "rgb(254, 144, 207)",
-            "3": "rgb(239, 002, 140)",
-            "4": "rgb(179, 001, 103)",
-            "5": "rgb(125, 001, 072)"
-          },
-          "b": {
-            "1": "rgb(251, 188, 175)",
-            "2": "rgb(247, 122, 099)",
-            "3": "rgb(234, 049, 012)",
-            "4": "rgb(186, 039, 010)",
-            "5": "rgb(116, 024, 006)"
-          },
-          "c": {
-            "1": "rgb(255, 200, 142)",
-            "2": "rgb(255, 171, 079)",
-            "3": "rgb(238, 125, 000)",
-            "4": "rgb(192, 101, 000)",
-            "5": "rgb(126, 066, 000)"
-          },
-          "d": {
-            "1": "rgb(254, 229, 168)",
-            "2": "rgb(253, 216, 123)",
-            "3": "rgb(252, 193, 044)",
-            "4": "rgb(231, 166, 003)",
-            "5": "rgb(193, 139, 003)"
-          },
-          "e": {
-            "1": "rgb(232, 240, 182)",
-            "2": "rgb(202, 220, 094)",
-            "3": "rgb(182, 206, 044)",
-            "4": "rgb(143, 161, 035)",
-            "5": "rgb(104, 117, 025)"
-          },
-          "f": {
-            "1": "rgb(220, 241, 211)",
-            "2": "rgb(173, 223, 153)",
-            "3": "rgb(097, 190, 060)",
-            "4": "rgb(071, 140, 044)",
-            "5": "rgb(054, 105, 033)"
-          },
-          "g": {
-            "1": "rgb(201, 237, 236)",
-            "2": "rgb(144, 216, 214)",
-            "3": "rgb(066, 190, 187)",
-            "4": "rgb(052, 152, 150)",
-            "5": "rgb(039, 111, 109)"
-          },
-          "h": {
-            "1": "rgb(197, 218, 237)",
-            "2": "rgb(126, 172, 214)",
-            "3": "rgb(066, 133, 194)",
-            "4": "rgb(042, 105, 162)",
-            "5": "rgb(032, 081, 126)"
-          },
-          "i": {
-            "1": "rgb(255, 255, 255)",
-            "2": "rgb(207, 207, 207)",
-            "3": "rgb(159, 159, 159)",
-            "4": "rgb(090, 090, 090)",
-            "5": "rgb(000, 000, 000)"
-          }
-        }
-      },
-      "routing": {
-        "default": "walking",
-        "options": {
-          "walking": {
-            "default": "standard",
-            "options": [
-              {
-                "value": "standard",
-                "speed": 5
-              },
-              {
-                "value": "elderly",
-                "speed": 3
-              }
-            ]
-          },
-          "cycling": {
-            "default": "standard",
-            "options": [
-              {
-                "value": "standard",
-                "speed": 15
-              },
-              {
-                "value": "pedelec",
-                "speed": 23
-              }
-            ]
-          },
-          "walking_wheelchair": {
-            "default": "standard",
-            "options": [
-              {
-                "value": "standard",
-                "speed": 3
-              },
-              {
-                "value": "electric",
-                "speed": 6
-              }
-            ]
-          }
-        }
-      },
-      "osmMapMode": {
-        "tasks": ["missingHours"]
-      }
+        },
+        "surface": {
+          "values": [
+            "asphalt",
+            "cobblestone",
+            "fine_gravel",
+            "gravel",
+            "grass",
+            "unpaved"
+          ]
+        },
+        "wheelchair": {
+          "values": ["yes", "no"]
+        }
+      },
+      "enableFileUpload": false,
+      "hiddenProps": [
+        "userid",
+        "gid",
+        "original_id",
+        "status",
+        "street_category",
+        "scenario_id",
+        "foot",
+        "bicycle",
+        "lit",
+        "edit_type"
+      ]
     },
-    "componentConf": {
-      "pois": {
-        "filters": {
-          "timeBasedCalculations": "no"
-        }
-      },
-      "edit": {}
+    "pois": {
+      "listValues": {
+        "amenity": {
+          "values": "*"
+        }
+      },
+      "enableFileUpload": false,
+      "hiddenProps": [
+        "userid",
+        "scenario_id",
+        "gid",
+        "original_id",
+        "status",
+        "wheelchair",
+        "status",
+        "amenity_icon",
+        "opening_hours",
+        "scenario_id"
+      ]
     },
-    "layerConf": {
-      "ways": {
-        "listValues": {
-          "way_type": {
-            "values": ["bridge", "road"]
-          },
-          "surface": {
-            "values": [
-              "asphalt",
-              "cobblestone",
-              "fine_gravel",
-              "gravel",
-              "grass",
-              "unpaved"
-            ]
-          },
-          "wheelchair": {
-            "values": ["yes", "no"]
-          }
-        },
-        "enableFileUpload": false,
-        "hiddenProps": [
-          "userid",
-          "gid",
-          "original_id",
-          "status",
-          "street_category",
-          "scenario_id",
-          "foot",
-          "bicycle",
-          "lit",
-          "edit_type"
-        ]
-      },
-      "pois": {
-        "listValues": {
-          "amenity": {
-            "values": "*"
-          }
-        },
-        "enableFileUpload": false,
-        "hiddenProps": [
-          "userid",
-          "scenario_id",
-          "gid",
-          "original_id",
-          "status",
-          "wheelchair",
-          "status",
-          "amenity_icon",
-          "opening_hours",
-          "scenario_id"
-        ]
-      },
-      "buildings": {
-        "listValues": {
-          "building": {
-            "values": ["residential", "commercial", "public"]
-          }
-        },
-        "enableFileUpload": true,
-        "hiddenProps": [
-          "gid",
-          "userid",
-          "gid",
-          "original_id",
-          "status",
-          "gross_floor_area",
-          "scenario_id"
-        ]
-      }
+    "buildings": {
+      "listValues": {
+        "building": {
+          "values": ["residential", "commercial", "public"]
+        }
+      },
+      "enableFileUpload": true,
+      "hiddenProps": [
+        "gid",
+        "userid",
+        "gid",
+        "original_id",
+        "status",
+        "gross_floor_area",
+        "scenario_id"
+      ]
     }
   }
-  +}