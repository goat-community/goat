{
  "tittle": "GOAT - Geo Open Accessibility Tool",
  "baseColor": {
    "primary": "#2BB381",
    "secondary": "#249c70"
  },
  "osmMappingColor": {
    "primary": "#283648",
    "secondary": "#3a4d66"
  },
  "controlsColor": "#26AE3F",
  "logo": "./src/assets/img/logo.png",
  "map": {
    "projectionCode": "EPSG:3857",
    "proj4Defs": [
      {
        "code": "EPSG:3006",
        "projection": "+proj=utm +zone=33 +ellps=GRS80 +towgs84=0,0,0,0,0,0,0 +units=m +no_defs"
      }
    ],
    "minZoom": 10,
    "maxZoom": 21,
    "zoom": 13,
    "resolutions": [
      156543.03,
      78271.52,
      39135.76,
      19567.88,
      9783.94,
      4891.97,
      2445.98,
      1222.99,
      611.5,
      305.75,
      152.87,
      76.437,
      38.219,
      19.109,
      9.5546,
      4.7773,
      2.3887,
      1.1943,
      0.5972
    ],
    "center": [1289645.541227, 6129485.298188],
    "layers": [
      {
        "type": "VECTOR",
        "lid": "study-area",
        "name": "studyArea",
        "url": "/geoserver/wfs?service=WFS&version=1.1.0&request=GetFeature&typeName=cite:study_area_union&srsname=EPSG:4326&outputFormat=json",
        "formatConfig": {},
        "format": "GeoJSON",
        "displayInLayerList": false,
        "visible": true,
        "zIndex": 4,
        "styleRef": "boundaryStyle"
      },
      {
        "type": "WMS",
        "name": "ways",
        "url": "/geoserver/wms",
        "layers": "cite:ways",
        "opacity": 1,
        "queryable": false,
        "visible": false,
        "canEdit": true,
        "editDataType": "GeoJSON",
        "editGeometry": ["LineString"],
        "modifyAttributes": true,
        "displayInLayerList": false,
        "zIndex": 2,
        "serverType": "geoserver",
        "attributes": {
          "source": "openStreetMap",
          "date": "25-11-2020"
        }
      },
      {
        "type": "VECTOR",
        "format": "GeoJSON",
        "name": "pois",
        "group": "poisLayers",
        "queryParams": ["modus", "amenities", "scenario_id", "routing_profile"],
        "opacity": 1,
        "queryable": true,
        "requiresPois": true,
        "visible": false,
        "canEdit": true,
        "editDataType": "GeoJSON",
        "editGeometry": ["Point"],
        "displayInLayerList": true,
        "displayInLegend": false,
        "zIndex": 7,
        "attributes": {
          "source": "openStreetMap",
          "date": "25-11-2020"
        },
        "style": {
          "format": "custom-logic"
        }
      },
      {
        "type": "VECTORTILE",
        "format": "MVT",
        "name": "landuse",
        "url": "/api/layer/landuse_api/{z}/{x}/{y}",
        "group": "buildings_landuse",
        "visible": false,
        "canEdit": false,
        "queryable": true,
        "displayInLayerList": true,
        "zIndex": 1,
        "queryParams": [],
        "style": {
          "format": "geostyler",
          "url": "./static/layer-styles/styles/landuse_api.json"
        },
        "attributes": {
          "source": "Datenbestände des ATKIS Basis-DLM der Länder",
          "date": "2019"
        }
      },
      {
        "type": "VECTORTILE",
        "format": "MVT",
        "name": "landuse_osm",
<<<<<<< HEAD
        "url": "/api/layer/landuse_osm_api/{z}/{x}/{y}",
=======
        "url": "/v2/map/landuse_osm/{z}/{x}/{y}",
>>>>>>> 4e374a7b
        "group": "buildings_landuse",
        "visible": false,
        "canEdit": false,
        "queryable": true,
        "displayInLayerList": true,
        "zIndex": 1,
        "queryParams": [],
        "style": {
          "format": "geostyler",
          "url": "./static/layer-styles/styles/landuse_osm.json"
        },
        "attributes": {
          "source": "openStreetMap",
          "date": "25-11-2020"
        }
      },
      {
        "type": "WMS",
        "name": "buildings",
        "group": "buildings_landuse",
        "url": "/geoserver/wms",
        "layers": "cite:buildings",
        "opacity": 1,
        "queryable": true,
        "visible": false,
        "canEdit": true,
        "canModifyGeom": true,
        "editDataType": "GeoJSON",
        "editGeometry": ["Polygon", "MultiPolygon"],
        "modifyAttributes": true,
        "displayInLayerList": true,
        "zIndex": 3,
        "serverType": "geoserver",
        "attributes": {
          "source": "openStreetMap",
          "date": "25-11-2020"
        }
      },
      {
        "type": "WMS",
        "name": "administrativeUnits",
        "url": "/geoserver/wms",
        "group": "buildings_landuse",
        "layers": "cite:study_area",
        "opacity": 1,
        "queryable": false,
        "visible": false,
        "canEdit": false,
        "displayInLayerList": true,
        "zIndex": 1,
        "serverType": "geoserver",
        "attributes": {
          "source": "Landeshauptstadt München",
          "date": "2020"
        }
      },
      {
        "type": "VECTORTILE",
        "format": "MVT",
        "name": "study_area",
        "url": "/api/layer/study_area/{z}/{x}/{y}",
        "group": "buildings_landuse",
        "visible": false,
        "canEdit": false,
        "queryable": true,
        "displayInLayerList": true,
        "zIndex": 1,
        "queryParams": [],
        "style": {
          "format": "geostyler",
          "url": "./static/layer-styles/styles/study_area.json"
        },
        "attributes": {
          "source": "Landeshauptstadt München",
          "date": "2020"
        }
      },
      {
        "type": "WMS",
        "name": "extentStudyarea",
        "url": "/geoserver/wms",
        "group": "buildings_landuse",
        "layers": "cite:study_area_crop",
        "opacity": 0.5,
        "queryable": false,
        "visible": false,
        "displayInLayerList": false,
        "displayInLegend": false,
        "zIndex": 4,
        "serverType": "geoserver"
      },
      {
        "type": "VECTORTILE",
        "format": "MVT",
        "name": "footpathWidth",
        "url": "/api/layer/footpath_width/{z}/{x}/{y}",
        "group": "streetlevelqualityLayers",
        "opacity": 1,
        "queryable": true,
        "visible": false,
        "canEdit": false,
        "displayInLayerList": true,
        "zIndex": 1,
        "style": {
          "format": "geostyler",
          "url": "./static/layer-styles/styles/footpath_width.json"
        }
      },
      {
        "type": "VECTORTILE",
        "format": "MVT",
        "name": "illuminance",
        "url": "/api/layer/ways_lit/{z}/{x}/{y}",
        "group": "streetlevelqualityLayers",
        "opacity": 1,
        "queryable": true,
        "visible": false,
        "canEdit": false,
        "displayInLayerList": true,
        "zIndex": 1,
        "style": {
          "format": "geostyler",
          "url": "./static/layer-styles/styles/ways_lit.json"
        }
      },
      {
        "type": "VECTORTILE",
        "format": "MVT",
        "name": "lanes",
        "url": "/api/layer/ways_lanes/{z}/{x}/{y}",
        "group": "streetlevelqualityLayers",
        "opacity": 1,
        "queryable": true,
        "visible": false,
        "canEdit": false,
        "displayInLayerList": true,
        "zIndex": 1,
        "style": {
          "format": "geostyler",
          "url": "./static/layer-styles/styles/ways_lanes.json"
        }
      },
      {
        "type": "VECTORTILE",
        "format": "MVT",
        "name": "parking",
        "url": "/api/layer/ways_parking/{z}/{x}/{y}",
        "group": "streetlevelqualityLayers",
        "opacity": 1,
        "queryable": true,
        "visible": false,
        "canEdit": false,
        "displayInLayerList": true,
        "zIndex": 1,
        "style": {
          "format": "geostyler",
          "url": "./static/layer-styles/styles/ways_parking.json"
        }
      },
      {
        "type": "VECTORTILE",
        "format": "MVT",
        "name": "streetCategory",
        "url": "/api/layer/ways_category/{z}/{x}/{y}",
        "group": "streetlevelqualityLayers",
        "opacity": 1,
        "queryable": true,
        "visible": false,
        "canEdit": false,
        "displayInLayerList": true,
        "zIndex": 1,
        "style": {
          "format": "geostyler",
          "url": "./static/layer-styles/styles/ways_category.json"
        }
      },
      {
        "type": "VECTORTILE",
        "format": "MVT",
        "name": "streetCategorysAggregated",
        "url": "/api/layer/ways_category_aggregated/{z}/{x}/{y}",
        "group": "streetlevelqualityLayers",
        "opacity": 1,
        "queryable": true,
        "visible": false,
        "canEdit": false,
        "displayInLayerList": true,
        "zIndex": 1,
        "style": {
          "format": "geostyler",
          "url": "./static/layer-styles/styles/ways_category_aggregated.json"
        }
      },
      {
        "type": "VECTORTILE",
        "format": "MVT",
        "name": "speed",
        "url": "/api/layer/ways_speed/{z}/{x}/{y}",
        "group": "streetlevelqualityLayers",
        "opacity": 1,
        "queryable": true,
        "visible": false,
        "canEdit": false,
        "displayInLayerList": true,
        "zIndex": 1,
        "style": {
          "format": "geostyler",
          "url": "./static/layer-styles/styles/ways_speed.json"
        }
      },
      {
        "type": "VECTORTILE",
        "format": "MVT",
        "name": "surface",
        "url": "/api/layer/ways_surface/{z}/{x}/{y}",
        "group": "streetlevelqualityLayers",
        "opacity": 1,
        "queryable": true,
        "visible": false,
        "canEdit": false,
        "displayInLayerList": true,
        "zIndex": 1,
        "style": {
          "format": "geostyler",
          "url": "./static/layer-styles/styles/ways_surface.json"
        }
      },
      {
        "type": "VECTORTILE",
        "format": "MVT",
        "name": "smoothness",
        "url": "/api/layer/ways_smoothness/{z}/{x}/{y}",
        "group": "streetlevelqualityLayers",
        "opacity": 1,
        "queryable": true,
        "visible": false,
        "canEdit": false,
        "displayInLayerList": true,
        "zIndex": 1,
        "style": {
          "format": "geostyler",
          "url": "./static/layer-styles/styles/ways_smoothness.json"
        }
      },
      {
        "type": "VECTORTILE",
        "format": "MVT",
        "name": "streetCrossings",
        "url": "/api/layer/street_crossings_visualization/{z}/{x}/{y}",
        "group": "streetlevelqualityLayers",
        "opacity": 1,
        "visible": false,
        "canEdit": false,
        "queryable": true,
        "displayInLayerList": true,
        "zIndex": 2,
        "style": {
          "format": "geostyler",
          "url": "./static/layer-styles/styles/street_crossings.json"
        },
        "attributes": {
          "source": "openStreetMap",
          "date": "25-11-2020"
        }
      },
      {
        "type": "VECTORTILE",
        "format": "MVT",
        "name": "streetFurniture",
        "url": "/api/layer/street_furniture/{z}/{x}/{y}",
        "group": "streetlevelqualityLayers",
        "opacity": 1,
        "visible": false,
        "canEdit": false,
        "queryable": true,
        "displayInLayerList": true,
        "zIndex": 2,
        "style": {
          "format": "geostyler",
          "url": "./static/layer-styles/styles/street_furniture.json"
        },
        "attributes": {
          "source": "openStreetMap",
          "date": "25-11-2020"
        }
      },
      {
        "type": "VECTORTILE",
        "format": "MVT",
        "name": "streetFurnitureBicycles",
        "url": "/api/layer/street_furniture_bicycles/{z}/{x}/{y}",
        "group": "streetlevelqualityLayers",
        "opacity": 1,
        "visible": false,
        "canEdit": false,
        "queryable": true,
        "displayInLayerList": true,
        "zIndex": 2,
        "style": {
          "format": "geostyler",
          "url": "./static/layer-styles/styles/street_furniture_bicycles.json"
        },
        "attributes": {
          "source": "openStreetMap",
          "date": "25-11-2020"
        }
      },
      {
        "type": "VECTORTILE",
        "format": "MVT",
        "name": "cyclewayQuality_munichways",
        "url": "/api/layer/munichways/{z}/{x}/{y}",
        "group": "streetlevelqualityLayers",
        "opacity": 1,
        "visible": false,
        "canEdit": false,
        "queryable": true,
        "displayInLayerList": true,
        "zIndex": 2,
        "style": {
          "format": "geostyler",
          "url": "./static/layer-styles/styles/munichways.json"
        },
        "attributes": {
          "source": "munichWays",
          "date": "2020"
        }
      },
      {
        "type": "VECTORTILE",
        "format": "MVT",
        "name": "wheelchairUsability",
        "url": "/api/layer/ways_wheelchair/{z}/{x}/{y}",
        "group": "streetlevelqualityLayers",
        "opacity": 1,
        "visible": false,
        "canEdit": false,
        "queryable": true,
        "displayInLayerList": true,
        "zIndex": 1,
        "style": {
          "format": "geostyler",
          "url": "./static/layer-styles/styles/ways_wheelchair.json"
        }
      },
      {
        "type": "VECTORTILE",
        "format": "MVT",
        "name": "aois_visualization",
        "url": "/api/layer/aois_visualization/{z}/{x}/{y}",
        "group": "streetlevelqualityLayers",
        "visible": false,
        "canEdit": false,
        "queryable": true,
        "displayInLayerList": true,
        "zIndex": 1,
        "queryParams": ["userid_input", "aois_input"],
        "style": {
          "format": "geostyler",
          "url": "./static/layer-styles/styles/aois_visualization.json"
        }
      },
      {
        "type": "WMS",
        "name": "waterProtectionArea",
        "url": "https://www.lfu.bayern.de/gdi/wms/wasser/wsg?",
        "group": "environmentalQualityLayers",
        "layers": "twsg",
        "opacity": 1,
        "queryable": true,
        "visible": false,
        "canEdit": false,
        "displayInLayerList": true,
        "zIndex": 1,
        "attributes": {
          "source": "Bayerisches Landesamt für Umwelt",
          "date": "2021"
        }
      },
      {
        "type": "WMS",
        "name": "floodingAreasHQ100",
        "url": "https://www.lfu.bayern.de/gdi/wms/wasser/ueberschwemmungsgebiete?",
        "group": "environmentalQualityLayers",
        "layers": "hwgf_hq100",
        "opacity": 1,
        "queryable": true,
        "visible": false,
        "canEdit": false,
        "displayInLayerList": true,
        "zIndex": 1,
        "attributes": {
          "source": "Bayerisches Landesamt für Umwelt",
          "date": "2020"
        }
      },
      {
        "type": "WMS",
        "name": "dikes",
        "url": "https://www.lfu.bayern.de/gdi/wms/wasser/hwsa?",
        "group": "environmentalQualityLayers",
        "layers": "deich",
        "opacity": 1,
        "queryable": true,
        "visible": false,
        "canEdit": false,
        "displayInLayerList": true,
        "zIndex": 1,
        "attributions": {
          "source": "Bayerisches Landesamt für Umwelt",
          "date": "2021"
        }
      },
      {
        "type": "WMS",
        "name": "protectedLandscape",
        "url": "https://www.lfu.bayern.de/gdi/wms/natur/schutzgebiete?",
        "group": "environmentalQualityLayers",
        "layers": "landschaftsschutzgebiet",
        "opacity": 1,
        "queryable": true,
        "visible": false,
        "canEdit": false,
        "displayInLayerList": true,
        "zIndex": 1,
        "attributes": {
          "source": "Bayerisches Landesamt für Umwelt",
          "date": "2020"
        }
      },
      {
        "type": "WMS",
        "name": "noiseMainTrafficRoads",
        "url": "https://www.lfu.bayern.de/gdi/wms/laerm/hauptverkehrsstrassen",
        "group": "environmentalQualityLayers",
        "layers": "mroadbylden",
        "opacity": 1,
        "queryable": true,
        "visible": false,
        "canEdit": false,
        "displayInLayerList": true,
        "zIndex": 1,
        "attributes": {
          "source": "Bayerisches Landesamt für Umwelt",
          "date": "2018"
        }
      },
      {
        "type": "WMS",
        "name": "noiseAircraftLDEN",
        "url": "https://www.lfu.bayern.de/gdi/wms/laerm/flughaefen?",
        "group": "environmentalQualityLayers",
        "layers": "mairlden",
        "opacity": 1,
        "queryable": true,
        "visible": false,
        "canEdit": false,
        "displayInLayerList": true,
        "zIndex": 1,
        "attributes": {
          "source": "Bayerisches Landesamt für Umwelt",
          "date": "2020"
        }
      },
      {
        "type": "WMS",
        "name": "noiseAircraftLNight",
        "url": "https://www.lfu.bayern.de/gdi/wms/laerm/flughaefen?",
        "group": "environmentalQualityLayers",
        "layers": "mairln",
        "opacity": 1,
        "queryable": true,
        "visible": false,
        "canEdit": false,
        "displayInLayerList": true,
        "zIndex": 1,
        "attributes": {
          "source": "Bayerisches Landesamt für Umwelt",
          "date": "2020"
        }
      },
      {
        "type": "WMS",
        "name": "noiseProtectionBauleitplanung",
        "url": "http://risby.bayern.de/RisGate/servlet/Regionalplanung",
        "group": "environmentalQualityLayers",
        "layers": "R16SLXF",
        "opacity": 1,
        "queryable": true,
        "visible": false,
        "canEdit": false,
        "displayInLayerList": true,
        "zIndex": 1,
        "attributes": {
          "source": "Bayerisches Staatsministerium für Wirtschaft, Landesentwicklung und Energie",
          "date": "2016"
        }
      },
      {
        "type": "WMS",
        "name": "natureReserves",
        "url": "https://www.lfu.bayern.de/gdi/wms/natur/schutzgebiete?",
        "group": "environmentalQualityLayers",
        "layers": "naturschutzgebiet",
        "opacity": 1,
        "queryable": true,
        "visible": false,
        "canEdit": false,
        "displayInLayerList": true,
        "zIndex": 1,
        "attributes": {
          "source": "Bayerisches Landesamt für Umwelt",
          "date": "2020"
        }
      },
      {
        "type": "WMS",
        "name": "ffh-area",
        "url": "https://www.lfu.bayern.de/gdi/wms/natur/schutzgebiete?",
        "group": "environmentalQualityLayers",
        "layers": "fauna_flora_habitat_gebiet",
        "style": "cite:ffh",
        "opacity": 1,
        "queryable": true,
        "visible": false,
        "canEdit": false,
        "displayInLayerList": true,
        "zIndex": 1,
        "attributes": {
          "source": "Bayerisches Landesamt für Umwelt",
          "date": "2020"
        }
      },
      {
        "type": "WMS",
        "name": "biotops",
        "url": "https://www.lfu.bayern.de/gdi/wms/natur/biotopkartierung?",
        "group": "environmentalQualityLayers",
        "layers": "bio_fbk,bio_sbk,bio_abk",
        "opacity": 1,
        "queryable": true,
        "visible": false,
        "canEdit": false,
        "displayInLayerList": true,
        "zIndex": 1,
        "attributes": {
          "source": "Bayerisches Landesamt für Umwelt",
          "date": "2020"
        }
      },
      {
        "type": "WMS",
        "name": "accidentsPointsCyclists",
        "url": "/geoserver/wms",
        "group": "additionalDataLayers",
        "layers": "cite:accidents_cyclists",
        "opacity": 1,
        "visible": false,
        "canEdit": false,
        "queryable": true,
        "displayInLayerList": true,
        "zIndex": 1,
        "serverType": "geoserver",
        "style": {
          "format": "geostyler",
          "url": "./static/layer-styles/styles/accidents_cyclists.json"
        },
        "attributes": {
          "source": "Statistikportal",
          "date": "2016, 2017, 2018, 2019"
        }
      },
      {
        "type": "WMS",
        "name": "accidents_bike_2018",
        "url": "http://www.wms.nrw.de/wms/unfallatlas?",
        "group": "additionalDataLayers",
        "layers": "Beteiligung_Fahrrad_250_2018",
        "opacity": 1,
        "queryable": true,
        "visible": false,
        "canEdit": false,
        "displayInLayerList": true,
        "zIndex": 1,
        "attributes": {
          "source": "Statistikportal",
          "date": "2018"
        }
      },
      {
        "type": "WMS",
        "name": "accidents_bike_2017",
        "url": "http://www.wms.nrw.de/wms/unfallatlas?",
        "group": "additionalDataLayers",
        "layers": "Beteiligung_Fahrrad_250_2017",
        "opacity": 1,
        "queryable": true,
        "visible": false,
        "canEdit": false,
        "displayInLayerList": true,
        "zIndex": 1,
        "attributes": {
          "source": "Statistikportal",
          "date": "2017"
        }
      },
      {
        "type": "VECTORTILE",
        "format": "MVT",
        "name": "accidentsPointsPedestrians",
        "url": "/api/layer/accidents_pedestrians/{z}/{x}/{y}",
        "group": "additionalDataLayers",
        "visible": false,
        "canEdit": false,
        "queryable": true,
        "displayInLayerList": true,
        "zIndex": 1,
        "queryParams": [],
        "style": {
          "format": "geostyler",
          "url": "./static/layer-styles/styles/accidents_pedestrians.json"
        },
        "attributes": {
          "source": "Statistikportal",
          "date": "2016, 2017, 2018, 2019"
        }
      },
      {
        "type": "WMS",
        "name": "accidents_pedestrian_2018",
        "url": "http://www.wms.nrw.de/wms/unfallatlas?",
        "group": "additionalDataLayers",
        "layers": "Beteiligung_Fussgaenger_250_2018",
        "opacity": 1,
        "queryable": true,
        "visible": false,
        "canEdit": false,
        "displayInLayerList": true,
        "zIndex": 1,
        "attributes": {
          "source": "Statistikportal",
          "date": "2018"
        }
      },
      {
        "type": "WMS",
        "name": "accidents_pedestrian_2017",
        "url": "http://www.wms.nrw.de/wms/unfallatlas?",
        "group": "additionalDataLayers",
        "layers": "Beteiligung_Fussgaenger_250_2017",
        "opacity": 1,
        "queryable": true,
        "visible": false,
        "canEdit": false,
        "displayInLayerList": true,
        "zIndex": 1,
        "attributes": {
          "source": "Statistikportal",
          "date": "2017"
        }
      },
      {
        "type": "VECTORTILE",
        "format": "MVT",
        "name": "bicycle_counting_stations",
        "url": "/api/layer/bicycle_counting_stations/{z}/{x}/{y}",
        "group": "additionalDataLayers",
        "opacity": 1,
        "queryable": true,
        "visible": false,
        "canEdit": false,
        "displayInLayerList": true,
        "zIndex": 1,
        "style": {
          "format": "geostyler",
          "url": "./static/layer-styles/styles/bicycle_counting_stations.json"
        },
        "attributes": {
          "source": "Open Data Portal Landeshauptstadt München",
          "date": "2019"
        }
      },
      {
        "type": "WMS",
        "name": "modeshare",
        "url": "/geoserver/wms",
        "group": "additionalDataLayers",
        "layers": "cite:mode_share ",
        "opacity": 1,
        "queryable": true,
        "visible": false,
        "canEdit": false,
        "displayInLayerList": true,
        "zIndex": 1,
        "serverType": "geoserver",
        "attributes": {
          "source": "Mobilität in Deutschland - infas",
          "date": "2018"
        }
      },
      {
        "type": "VECTOR",
        "name": "heatmap_luptai",
        "group": "accessbilityBasemaps",
        "format": "GeoJSON",
        "displayInLayerList": true,
        "visible": false,
        "zIndex": 1,
        "docUrl": "https://www.open-accessibility.org/docs/heatmap/",
        "queryParams": ["scenario_id_input", "modus_input", "pois"],
        "style": {
          "format": "geostyler",
          "url": "./static/layer-styles/styles/heatmap_luptai.json"
        }
      },
      {
        "type": "VECTOR",
        "name": "heatmap_population",
        "group": "accessbilityBasemaps",
        "url": "/api/layer/heatmap/heatmap_population",
        "format": "GeoJSON",
        "displayInLayerList": true,
        "visible": false,
        "zIndex": 1,
        "queryParams": ["scenario_id_input", "modus_input"],
        "style": {
          "format": "geostyler",
          "url": "./static/layer-styles/styles/heatmap_population_api.json"
        }
      },
      {
        "type": "VECTOR",
        "name": "heatmap_gravity",
        "group": "accessbilityBasemaps",
        "format": "GeoJSON",
        "displayInLayerList": true,
        "visible": false,
        "zIndex": 1,
        "docUrl": "https://www.open-accessibility.org/docs/heatmap/",
        "queryParams": ["scenario_id_input", "modus_input", "pois"],
        "style": {
          "format": "geostyler",
          "url": "./static/layer-styles/styles/heatmap_gravity.json"
        }
      },
      {
        "type": "VECTOR",
        "name": "heatmap_connectivity",
        "group": "accessbilityBasemaps",
        "format": "GeoJSON",
        "displayInLayerList": true,
        "visible": false,
        "zIndex": 1,
        "queryParams": ["scenario_id_input", "modus_input"],
        "style": {
          "format": "geostyler",
          "url": "./static/layer-styles/styles/heatmap_connectivity.json"
        }
      },
      {
        "type": "OSM",
        "name": "osmStandard",
        "url": "http://{a-c}.tile.openstreetmap.org/{z}/{x}/{y}.png",
        "group": "backgroundLayers",
        "maxZoom": 19,
        "queryable": false,
        "visible": false,
        "displayInLayerList": true,
        "attributions": "© <a href='https://www.openstreetmap.org/copyright'> OpenStreetMap </a> contributors "
      },
      {
        "type": "OSM",
        "name": "osmLight",
        "url": "http://{a-c}.basemaps.cartocdn.com/light_all/{z}/{x}/{y}.png",
        "group": "backgroundLayers",
        "maxZoom": 19,
        "queryable": false,
        "visible": false,
        "displayInLayerList": true,
        "attributions": "© <a href='https://www.openstreetmap.org/copyright'> OpenStreetMap </a> contributors "
      },
      {
        "type": "OSM",
        "name": "osmDark",
        "url": "http://{a-c}.basemaps.cartocdn.com/dark_all/{z}/{x}/{y}.png",
        "group": "backgroundLayers",
        "maxZoom": 19,
        "queryable": false,
        "visible": false,
        "displayInLayerList": true,
        "attributions": "© <a href='https://www.openstreetmap.org/copyright'> OpenStreetMap </a> contributors "
      },
      {
        "type": "OSM",
        "name": "openTopoMap",
        "url": "https://{a-c}.tile.opentopomap.org/{z}/{x}/{y}.png",
        "group": "backgroundLayers",
        "maxZoom": 19,
        "queryable": false,
        "visible": false,
        "displayInLayerList": true,
        "attributions": "Mapdata: © <a href='https://www.openstreetmap.org/copyright'> OpenStreetMap </a> contributors, Basemap Visualization: © <a href='https://opentopomap.org/'> OpenTopoMap </a>"
      },
      {
        "type": "XYZ",
        "name": "mapboxStreets",
        "group": "backgroundLayers",
        "url": "https://api.mapbox.com/styles/v1/mapbox/streets-v10/tiles/256/{z}/{x}/{y}",
        "accessToken": "pk.eyJ1IjoiZWxpYXNwYWphcmVzIiwiYSI6ImNqOW1scnVyOTRxcWwzMm5yYWhta2N2cXcifQ.aDCgidtC9cjf_O75frn9lA",
        "maxZoom": 19,
        "queryable": false,
        "visible": true,
        "displayInLayerList": true,
        "attributions": "© <a href='https://www.mapbox.com/map-feedback/'>Mapbox</a> © <a href='https://www.openstreetmap.org/copyright'> OpenStreetMap contributors</a>"
      },
      {
        "type": "XYZ",
        "name": "publicTransport",
        "group": "backgroundLayers",
        "url": "https://tileserver.memomaps.de/tilegen/{z}/{x}/{y}.png",
        "maxZoom": 18,
        "queryable": false,
        "visible": false,
        "displayInLayerList": true,
        "attributions": "© <a href='https://www.memomaps.de/'>Memomaps</a>"
      },
      {
        "type": "BING",
        "name": "bingAerial",
        "group": "backgroundLayers",
        "accessToken": "Avv4X-3gpZJQ_Ln2eAilMZ8qNI4Y6UtspyNxgIzoCSZC26xi_aXb3AiaXnutPPjH",
        "imagerySet": "Aerial",
        "maxZoom": 19,
        "queryable": false,
        "visible": false,
        "displayInLayerList": true,
        "attributions": "© Microsoft Coorporation © Digital Globe ©CNES Distribution Airbus DS <a href='https://www.microsoft.com/en-us/maps/product'>Terms of use</a> "
      }
    ],
    "osmMappingLayers": [
      {
        "type": "VECTORTILE",
        "format": "MVT",
        "name": "osm-mapping-pois",
        "url": "/api/layer/mapping_pois_opening_hours/{z}/{x}/{y}",
        "group": "osmMappingLayers",
        "opacity": 1,
        "queryable": true,
        "visible": false,
        "displayInLayerList": false,
        "displayInLegend": false,
        "zIndex": 30,
        "style": {
          "format": "geostyler",
          "url": "./static/layer-styles/styles/mapping_ways.json"
        },
        "otherProps": {
          "icon": "fas fa-clock",
          "stepsOrdersKeys": [
            "clickFeatureInMap",
            "clickEditWithOsm",
            "fillInOSMiD"
          ],
          "wikiUrl": "https://wiki.openstreetmap.org/wiki/Key:opening_hours"
        }
      },
      {
        "type": "VECTORTILE",
        "format": "MVT",
        "name": "osm-mapping-ways-speed",
        "url": "/api/layer/mapping_ways_speed/{z}/{x}/{y}",
        "group": "osmMappingLayers",
        "opacity": 1,
        "queryable": true,
        "visible": false,
        "displayInLayerList": false,
        "displayInLegend": false,
        "zIndex": 31,
        "style": {
          "format": "geostyler",
          "url": "./static/layer-styles/styles/mapping_ways.json"
        },
        "otherProps": {
          "icon": "fas fa-tachometer-alt",
          "stepsOrdersKeys": [
            "clickFeatureInMap",
            "clickEditWithOsm",
            "fillInOSMiD"
          ],
          "wikiUrl": "https://wiki.openstreetmap.org/wiki/Speed_limits"
        }
      },
      {
        "type": "VECTORTILE",
        "format": "MVT",
        "name": "osm-mapping-parking-lane",
        "url": "/api/layer/mapping_parking_lane/{z}/{x}/{y}",
        "group": "osmMappingLayers",
        "opacity": 1,
        "queryable": true,
        "visible": false,
        "displayInLayerList": false,
        "displayInLegend": false,
        "zIndex": 31,
        "style": {
          "format": "geostyler",
          "url": "./static/layer-styles/styles/mapping_ways.json"
        },
        "otherProps": {
          "icon": "fas fa-car",
          "stepsOrdersKeys": [
            "clickFeatureInMap",
            "clickEditWithOsm",
            "fillInOSMiD"
          ],
          "wikiUrl": "https://wiki.openstreetmap.org/wiki/Key:parking:lane"
        }
      },
      {
        "type": "VECTORTILE",
        "format": "MVT",
        "name": "osm-mapping-cycleways-width",
        "url": "/api/layer/mapping_cycleways_width/{z}/{x}/{y}",
        "group": "osmMappingLayers",
        "opacity": 1,
        "queryable": true,
        "visible": false,
        "displayInLayerList": false,
        "displayInLegend": false,
        "zIndex": 31,
        "style": {
          "format": "geostyler",
          "url": "./static/layer-styles/styles/mapping_ways.json"
        },
        "otherProps": {
          "icon": "fas fa-biking",
          "stepsOrdersKeys": [
            "clickFeatureInMap",
            "clickEditWithOsm",
            "fillInOSMiD"
          ],
          "wikiUrl": "https://wiki.openstreetmap.org/wiki/Key:width"
        }
      },
      {
        "type": "VECTORTILE",
        "format": "MVT",
        "name": "osm-mapping-cycleways-segregated",
        "url": "/api/layer/mapping_cycleways_segregated/{z}/{x}/{y}",
        "group": "osmMappingLayers",
        "opacity": 1,
        "queryable": true,
        "visible": false,
        "displayInLayerList": false,
        "displayInLegend": false,
        "zIndex": 31,
        "style": {
          "format": "geostyler",
          "url": "./static/layer-styles/styles/mapping_ways.json"
        },
        "otherProps": {
          "icon": "fas fa-walking",
          "stepsOrdersKeys": [
            "clickFeatureInMap",
            "clickEditWithOsm",
            "fillInOSMiD"
          ],
          "wikiUrl": "https://wiki.openstreetmap.org/wiki/Key:segregated"
        }
      },
      {
        "type": "VECTORTILE",
        "format": "MVT",
        "name": "osm-mapping-ways-surface",
        "url": "/api/layer/mapping_ways_surface/{z}/{x}/{y}",
        "group": "osmMappingLayers",
        "opacity": 1,
        "queryable": true,
        "visible": false,
        "displayInLayerList": false,
        "displayInLegend": false,
        "zIndex": 32,
        "style": {
          "format": "geostyler",
          "url": "./static/layer-styles/styles/mapping_ways.json"
        },
        "otherProps": {
          "icon": "fas fa-road",
          "stepsOrdersKeys": [
            "clickFeatureInMap",
            "clickEditWithOsm",
            "fillInOSMiD"
          ],
          "wikiUrl": "https://wiki.openstreetmap.org/wiki/Key:surface"
        }
      },
      {
        "type": "VECTORTILE",
        "format": "MVT",
        "name": "osm-mapping-buildings-type",
        "url": "/api/layer/mappings_building_type/{z}/{x}/{y}",
        "group": "osmMappingLayers",
        "opacity": 1,
        "queryable": true,
        "visible": false,
        "displayInLayerList": false,
        "displayInLegend": false,
        "zIndex": 33,
        "style": {
          "format": "geostyler",
          "url": "./static/layer-styles/styles/mapping_buildings.json"
        },
        "otherProps": {
          "icon": "fas fa-building",
          "stepsOrdersKeys": [
            "clickFeatureInMap",
            "clickEditWithOsm",
            "fillInOSMiD"
          ],
          "wikiUrl": "https://wiki.openstreetmap.org/wiki/Key:building"
        }
      }
    ],
    "otherAttributeLayers": [
      {
        "name": "Zensus",
        "attributes": {
          "source": "Statistische Ämter des Bundes und der Länder",
          "date": "2011"
        }
      }
    ],
    "controls": [
      {
        "name": "home",
        "options": {
          "zoomOnStart": true
        }
      },
      {
        "name": "legend"
      }
    ],
    "modules": {
      "measuretool": {
        "strokeColor": "#ffcc33",
        "fillColor": "rgba(255, 204, 51, 0.2)",
        "sketchStrokeColor": "rgba(0, 0, 0, 0.5)",
        "sketchFillColor": "rgba(255, 255, 255, 0.2)",
        "sketchVertexStrokeColor": "rgba(0, 0, 0, 0.7)",
        "sketchVertexFillColor": "rgba(255, 255, 255, 0.2)"
      }
    }
  },
  "componentData": {
    "pois": {
      "allPois": [
        {
          "name": "Education",
          "categoryValue": "education",
          "id": 1,
          "children": [
            {
              "name": "Nursery",
              "value": "nursery",
              "icon": "nursery",
              "weight": 1,
              "sensitivity": 300000,
              "locked": false
            },
            {
              "name": "Kindergarten",
              "value": "kindergarten",
              "icon": "kindergarten",
              "weight": 1,
              "sensitivity": 300000,
              "locked": false
            },
            {
              "name": "Primary school",
              "value": "primary_school",
              "icon": "primary_school",
              "weight": 1,
              "sensitivity": 300000,
              "locked": false
            },
            {
              "name": "Secondary school",
              "value": "secondary_school",
              "icon": "secondary_school",
              "weight": 1,
              "sensitivity": 300000,
              "locked": false
            },
            {
              "name": "Library",
              "value": "library",
              "icon": "library",
              "weight": 1,
              "sensitivity": 300000
            }
          ]
        },
        {
          "name": "Food and Drink",
          "categoryValue": "foodAndDrink",
          "children": [
            {
              "name": "Bar",
              "value": "bar",
              "icon": "bar",
              "weight": 1,
              "sensitivity": 300000
            },
            {
              "name": "Biergarten",
              "value": "biergarten",
              "icon": "biergarten",
              "weight": 1,
              "sensitivity": 300000
            },
            {
              "name": "Café",
              "value": "cafe",
              "icon": "cafe",
              "weight": 1,
              "sensitivity": 300000
            },
            {
              "name": "Pub",
              "value": "pub",
              "icon": "pub",
              "weight": 1,
              "sensitivity": 300000
            },
            {
              "name": "Fast food",
              "value": "fast_food",
              "icon": "fast_food",
              "weight": 1,
              "sensitivity": 300000
            },
            {
              "name": "Ice cream",
              "value": "ice_cream",
              "icon": "ice_cream",
              "weight": 1,
              "sensitivity": 300000
            },
            {
              "name": "Restaurant",
              "value": "restaurant",
              "icon": "restaurant",
              "weight": 1,
              "sensitivity": 300000
            },
            {
              "name": "Night-Club",
              "value": "nightclub",
              "icon": "nightclub",
              "weight": 1,
              "sensitivity": 300000
            }
          ]
        },
        {
          "name": "Transport",
          "categoryValue": "transport",
          "locked": false,
          "children": [
            {
              "name": "Bicycle rental",
              "value": "bicycle_rental",
              "icon": "bicycle_rental",
              "weight": 1,
              "sensitivity": 300000
            },
            {
              "name": "Car sharing",
              "value": "car_sharing",
              "icon": "car_sharing",
              "weight": 1,
              "sensitivity": 300000
            },
            {
              "name": "Charging station",
              "value": "charging_station",
              "icon": "charging_station",
              "weight": 1,
              "sensitivity": 300000,
              "locked": false
            },
            {
              "name": "Bus",
              "value": "bus_stop",
              "icon": "bus_stop",
              "weight": 1,
              "sensitivity": 300000
            },
            {
              "name": "Tram Stop",
              "value": "tram_stop",
              "icon": "tram_stop",
              "weight": 1,
              "sensitivity": 300000
            },
            {
              "name": "U-Bahn station",
              "value": "subway_entrance",
              "icon": "subway_entrance",
              "weight": 1,
              "sensitivity": 300000
            },
            {
              "name": "Rail Station",
              "value": "rail_station",
              "icon": "rail_station",
              "weight": 1,
              "sensitivity": 300000
            },
            {
              "name": "Taxi",
              "value": "taxi",
              "icon": "taxi",
              "weight": 1,
              "sensitivity": 300000
            }
          ]
        },
        {
          "name": "mobilitystations",
          "categoryValue": "mobilitystations",
          "locked": false,
          "children": [
            {
              "name": "Bikesharing FFB",
              "value": "bikesharing_ffb",
              "icon": "bikesharing",
              "weight": 1,
              "sensitivity": 300000
            },
            {
              "name": "Carsharing FFB",
              "value": "carsharing_ffb",
              "icon": "carsharing",
              "weight": 1,
              "sensitivity": 300000
            },
            {
              "name": "Charging Station FFB",
              "value": "charging_station_marker_ffb",
              "icon": "charging_station_marker",
              "weight": 1,
              "sensitivity": 300000
            },
            {
              "name": "Charging Station Other FFB",
              "value": "charging_station_other_ffb",
              "icon": "charging_station_other",
              "weight": 1,
              "sensitivity": 300000
            },
            {
              "name": "Charging Station Public FFB",
              "value": "charging_station_public_ffb",
              "icon": "charging_station_public",
              "weight": 1,
              "sensitivity": 300000
            },
            {
              "name": "E-Parking FFB",
              "value": "e_parking_ffb",
              "icon": "e_parking",
              "weight": 1,
              "sensitivity": 300000
            },
            {
              "name": "L-Station FFB",
              "value": "l-station_ffb",
              "icon": "l-station",
              "weight": 1,
              "sensitivity": 300000
            },
            {
              "name": "S-Station Prio 1 FFB",
              "value": "s-station_prio1_ffb",
              "icon": "s-station_prio1",
              "weight": 1,
              "sensitivity": 300000
            },
            {
              "name": "S-Station Prio 2 FFB",
              "value": "s-station_prio2_ffb",
              "icon": "s-station_prio2",
              "weight": 1,
              "sensitivity": 300000
            }
          ]
        },
        {
          "name": "Services",
          "categoryValue": "services",
          "children": [
            {
              "name": "Hairdresser",
              "value": "hairdresser",
              "icon": "hairdresser",
              "weight": 1,
              "sensitivity": 300000
            },
            {
              "name": "ATM",
              "value": "atm",
              "icon": "atm",
              "weight": 1,
              "sensitivity": 300000,
              "locked": false
            },
            {
              "name": "Bank",
              "value": "bank",
              "icon": "bank",
              "weight": 1,
              "sensitivity": 300000
            },
            {
              "name": "Dentist",
              "value": "dentist",
              "icon": "dentist",
              "weight": 1,
              "sensitivity": 300000
            },
            {
              "name": "Doctor",
              "value": "doctors",
              "icon": "doctors",
              "weight": 1,
              "sensitivity": 300000
            },
            {
              "name": "Pharmacy",
              "value": "pharmacy",
              "icon": "pharmacy",
              "weight": 1,
              "sensitivity": 300000
            },
            {
              "name": "Post box",
              "value": "post_box",
              "icon": "post_box",
              "weight": 1,
              "sensitivity": 300000
            },
            {
              "name": "Fuel",
              "value": "fuel",
              "icon": "fuel",
              "weight": 1,
              "sensitivity": 300000
            },
            {
              "name": "Recycling",
              "value": "recycling",
              "icon": "recycling",
              "weight": 1,
              "sensitivity": 300000,
              "locked": false
            }
          ]
        },
        {
          "name": "Shop",
          "categoryValue": "shop",
          "children": [
            {
              "name": "Bakery",
              "value": "bakery",
              "icon": "bakery",
              "weight": 1,
              "sensitivity": 300000
            },
            {
              "name": "Butcher",
              "value": "butcher",
              "icon": "butcher",
              "weight": 1,
              "sensitivity": 300000
            },
            {
              "name": "Clothing store",
              "value": "clothes",
              "icon": "clothes",
              "weight": 1,
              "sensitivity": 300000
            },
            {
              "name": "Convenience store",
              "value": "convenience",
              "icon": "convenience",
              "weight": 1,
              "sensitivity": 300000
            },
            {
              "name": "Greengrocer",
              "value": "greengrocer",
              "icon": "greengrocer",
              "weight": 1,
              "sensitivity": 300000
            },
            {
              "name": "Kiosk",
              "value": "kiosk",
              "icon": "kiosk",
              "weight": 1,
              "sensitivity": 300000
            },
            {
              "name": "Mall",
              "value": "mall",
              "icon": "mall",
              "weight": 1,
              "sensitivity": 300000
            },
            {
              "name": "Shoes",
              "value": "shoes",
              "icon": "shoes",
              "weight": 1,
              "sensitivity": 300000
            },
            {
              "name": "Supermarket",
              "value": "supermarket",
              "icon": "supermarket",
              "weight": 1,
              "sensitivity": 300000
            },
            {
              "name": "Discount Supermarket",
              "value": "discount_supermarket",
              "icon": "discount_supermarket",
              "weight": 1,
              "sensitivity": 300000
            },
            {
              "name": "International Supermarket",
              "value": "international_supermarket",
              "icon": "international_supermarket",
              "weight": 1,
              "sensitivity": 300000
            },
            {
              "name": "Hypermarket",
              "value": "hypermarket",
              "icon": "hypermarket",
              "weight": 1,
              "sensitivity": 300000
            },
            {
              "name": "Chemist",
              "value": "chemist",
              "icon": "chemist",
              "weight": 1,
              "sensitivity": 300000
            },
            {
              "name": "Organic Food",
              "value": "organic",
              "icon": "organic",
              "weight": 1,
              "sensitivity": 300000
            },
            {
              "name": "Marketplace",
              "value": "marketplace",
              "icon": "marketplace",
              "weight": 1,
              "sensitivity": 300000
            }
          ]
        },
        {
          "name": "Tourism & Leisure",
          "categoryValue": "tourismAndLeisure",
          "children": [
            {
              "name": "Cinema",
              "value": "cinema",
              "icon": "cinema",
              "weight": 1,
              "sensitivity": 300000
            },
            {
              "name": "Theatre",
              "value": "theatre",
              "icon": "theatre",
              "weight": 1,
              "sensitivity": 300000
            },
            {
              "name": "Museum",
              "value": "museum",
              "icon": "museum",
              "weight": 1,
              "sensitivity": 300000
            },
            {
              "name": "Hotel",
              "value": "hotel",
              "icon": "hotel",
              "weight": 1,
              "sensitivity": 300000
            },
            {
              "name": "Hostel",
              "value": "hostel",
              "icon": "hostel",
              "weight": 1,
              "sensitivity": 300000
            },
            {
              "name": "Guest house",
              "value": "guest_house",
              "icon": "guest_house",
              "weight": 1,
              "sensitivity": 300000
            },
            {
              "name": "Gallery",
              "value": "gallery",
              "icon": "gallery",
              "weight": 1,
              "sensitivity": 300000
            },
            {
              "name": "Playground",
              "value": "playground",
              "icon": "playground",
              "weight": 1,
              "sensitivity": 300000
            }
          ]
        },
        {
          "name": "Sports",
          "categoryValue": "sports",
          "children": [
            {
              "name": "Community Sport Center",
              "value": "community_sports_center",
              "icon": "community_sports_center",
              "weight": 1,
              "sensitivity": 300000
            },
            {
              "name": "Waterpark",
              "value": "waterpark",
              "icon": "waterpark",
              "weight": 1,
              "sensitivity": 300000
            },
            {
              "name": "Discount Gym",
              "value": "discount_gym",
              "icon": "discount_gym",
              "weight": 1,
              "sensitivity": 300000
            },
            {
              "name": "gym",
              "value": "gym",
              "icon": "gym",
              "weight": 1,
              "sensitivity": 300000
            },
            {
              "name": "Yoga",
              "value": "yoga",
              "icon": "yoga",
              "weight": 1,
              "sensitivity": 300000
            }
          ]
        },
        {
          "name": "Recreation Areas",
          "categoryValue": "recreationAreas",
          "children": [
            {
              "name": "Park",
              "value": "park",
              "icon": "park",
              "weight": 1,
              "sensitivity": 300000
            },
            {
              "name": "Forest",
              "value": "forest",
              "icon": "forest",
              "weight": 1,
              "sensitivity": 300000
            },
            {
              "name": "Heath and Scrub",
              "value": "heath_scrub",
              "icon": "heath_scrub",
              "weight": 1,
              "sensitivity": 300000
            },
            {
              "name": "Lake",
              "value": "lake",
              "icon": "lake",
              "weight": 1,
              "sensitivity": 300000
            },
            {
              "name": "River",
              "value": "river",
              "icon": "river",
              "weight": 1,
              "sensitivity": 300000
            }
          ]
        }
      ],
      "filters": {
        "disabledPoisOnTimeFilter": [
          {
            "categoryValue": "transport",
            "poisFiltered": ["*"]
          },
          {
            "categoryValue": "education",
            "poisFiltered": [
              "nursery",
              "kindergarten",
              "primary_school",
              "secondary_school"
            ]
          }
        ],
        "disabledPoisOnRoutingProfile": {
          "walking_wheelchair": [
            {
              "categoryValue": "services",
              "poisFiltered": ["recycling", "atm"]
            },
            {
              "categoryValue": "transport",
              "poisFiltered": ["charging_station"]
            }
          ]
        },
        "disabledPoisOnMappingMode": [
          {
            "categoryValue": "transport",
            "poisFiltered": ["*"]
          },
          {
            "categoryValue": "mobilitystations",
            "poisFiltered": ["*"]
          },
          {
            "categoryValue": "tourismAndLeisure",
            "poisFiltered": ["hotel", "hostel", "guest_house", "playground"]
          },
          {
            "categoryValue": "services",
            "poisFiltered": ["recycling", "post_box"]
          },
          {
            "categoryValue": "education",
            "poisFiltered": ["primary_school", "secondary_school"]
          }
        ]
      }
    },
    "isochrones": {
      "options": {
        "calculationType": "single",
        "minutes": "10",
        "speed": "5",
        "steps": "2",
        "concavityIsochrones": {
          "name": "concavity",
          "values": [
            {
              "display": "Standard",
              "value": "0.00003"
            },
            {
              "display": "1",
              "value": "0.000003"
            },
            {
              "display": "2",
              "value": "0.0000025"
            },
            {
              "display": "3",
              "value": "0.000002"
            },
            {
              "display": "4",
              "value": "0.0000017"
            },
            {
              "display": "5",
              "value": "0.0000015"
            }
          ],
          "active": "0.00003"
        },
        "calculationModes": {
          "name": "modus",
          "values": [
            {
              "display": "Default Network",
              "name": "defaultNetwork",
              "value": "default"
            },
            {
              "display": "Modified Network",
              "name": "modifiedNetwork",
              "value": "scenario"
            },
            {
              "display": "Modified Network (Double Calculation)",
              "name": "modifiedNetworkDoubleCalc",
              "value": "comparison"
            }
          ],
          "active": "default"
        },
        "alphaShapeParameter": {
          "name": "alphashape",
          "values": [
            {
              "display": "0.00003",
              "value": "0.00003"
            }
          ],
          "active": "0.00003"
        }
      },
      "styleData": {
        "styleCache": {
          "default": {},
          "input": {}
        }
      },
      "defaultIsochroneColor": "b",
      "scenarioIsochroneColor": "f",
      "colors": {
        "a": {
          "1": "rgb(254, 202, 232)",
          "2": "rgb(254, 144, 207)",
          "3": "rgb(239, 002, 140)",
          "4": "rgb(179, 001, 103)",
          "5": "rgb(125, 001, 072)"
        },
        "b": {
          "1": "rgb(251, 188, 175)",
          "2": "rgb(247, 122, 099)",
          "3": "rgb(234, 049, 012)",
          "4": "rgb(186, 039, 010)",
          "5": "rgb(116, 024, 006)"
        },
        "c": {
          "1": "rgb(255, 200, 142)",
          "2": "rgb(255, 171, 079)",
          "3": "rgb(238, 125, 000)",
          "4": "rgb(192, 101, 000)",
          "5": "rgb(126, 066, 000)"
        },
        "d": {
          "1": "rgb(254, 229, 168)",
          "2": "rgb(253, 216, 123)",
          "3": "rgb(252, 193, 044)",
          "4": "rgb(231, 166, 003)",
          "5": "rgb(193, 139, 003)"
        },
        "e": {
          "1": "rgb(232, 240, 182)",
          "2": "rgb(202, 220, 094)",
          "3": "rgb(182, 206, 044)",
          "4": "rgb(143, 161, 035)",
          "5": "rgb(104, 117, 025)"
        },
        "f": {
          "1": "rgb(220, 241, 211)",
          "2": "rgb(173, 223, 153)",
          "3": "rgb(097, 190, 060)",
          "4": "rgb(071, 140, 044)",
          "5": "rgb(054, 105, 033)"
        },
        "g": {
          "1": "rgb(201, 237, 236)",
          "2": "rgb(144, 216, 214)",
          "3": "rgb(066, 190, 187)",
          "4": "rgb(052, 152, 150)",
          "5": "rgb(039, 111, 109)"
        },
        "h": {
          "1": "rgb(197, 218, 237)",
          "2": "rgb(126, 172, 214)",
          "3": "rgb(066, 133, 194)",
          "4": "rgb(042, 105, 162)",
          "5": "rgb(032, 081, 126)"
        },
        "i": {
          "1": "rgb(255, 255, 255)",
          "2": "rgb(207, 207, 207)",
          "3": "rgb(159, 159, 159)",
          "4": "rgb(090, 090, 090)",
          "5": "rgb(000, 000, 000)"
        }
      }
    },
    "routing": {
      "default": "walking",
      "options": {
        "walking": {
          "default": "standard",
          "options": [
            {
              "value": "standard",
              "speed": 5
            },
            {
              "value": "elderly",
              "speed": 3
            }
          ]
        },
        "cycling": {
          "default": "standard",
          "options": [
            {
              "value": "standard",
              "speed": 15
            },
            {
              "value": "pedelec",
              "speed": 23
            }
          ]
        },
        "walking_wheelchair": {
          "default": "standard",
          "options": [
            {
              "value": "standard",
              "speed": 3
            },
            {
              "value": "electric",
              "speed": 6
            }
          ]
        }
      }
    },
    "osmMapMode": {
      "tasks": ["missingHours"]
    }
  },
  "componentConf": {
    "pois": {
      "filters": {
        "timeBasedCalculations": "no"
      }
    },
    "edit": {}
  },
  "layerConf": {
    "ways": {
      "listValues": {
        "way_type": {
          "values": ["bridge", "road"]
        },
        "surface": {
          "values": [
            "asphalt",
            "cobblestone",
            "fine_gravel",
            "gravel",
            "grass",
            "unpaved"
          ]
        },
        "wheelchair": {
          "values": ["yes", "no"]
        }
      },
      "enableFileUpload": false,
      "hiddenProps": [
        "userid",
        "gid",
        "original_id",
        "status",
        "street_category",
        "scenario_id",
        "foot",
        "bicycle",
        "lit",
        "edit_type"
      ]
    },
    "pois": {
      "listValues": {
        "amenity": {
          "values": "*"
        }
      },
      "enableFileUpload": false,
      "hiddenProps": [
        "userid",
        "scenario_id",
        "gid",
        "original_id",
        "status",
        "wheelchair",
        "status",
        "amenity_icon",
        "opening_hours",
        "scenario_id"
      ]
    },
    "buildings": {
      "listValues": {
        "building": {
          "values": ["residential", "commercial", "public"]
        }
      },
      "enableFileUpload": true,
      "hiddenProps": [
        "gid",
        "userid",
        "gid",
        "original_id",
        "status",
        "gross_floor_area",
        "scenario_id"
      ]
    }
  }
}<|MERGE_RESOLUTION|>--- conflicted
+++ resolved
@@ -125,11 +125,7 @@
         "type": "VECTORTILE",
         "format": "MVT",
         "name": "landuse_osm",
-<<<<<<< HEAD
         "url": "/api/layer/landuse_osm_api/{z}/{x}/{y}",
-=======
-        "url": "/v2/map/landuse_osm/{z}/{x}/{y}",
->>>>>>> 4e374a7b
         "group": "buildings_landuse",
         "visible": false,
         "canEdit": false,
