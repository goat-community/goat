--- conflicted
+++ resolved
@@ -1,63 +1,12 @@
-<<<<<<< HEAD
-"use client";
+import ContentManagement from "@/app/(dashboard)/content/ContentManagement";
 
-import HeaderStack from "@/app/(dashboard)/content/HeaderStack";
-import PreviewMap from "@/app/(dashboard)/content/PreviewMap";
-import PreviewMenu from "@/app/(dashboard)/content/PreviewMenu";
-import { makeStyles } from "@/lib/theme";
-
-const useStyles = () =>
-  makeStyles({ name: { ContentPage } })(() => ({
-    root: {
-      position: "relative",
-      width: "100%",
-      minHeight: "100vh",
-      marginTop: "100px",
-    },
-    container: {
-      padding: "18px 0",
-      display: "flex",
-      justifyContent: "space-between",
-      gap: "16px",
-      height: "732px",
-    },
-  }));
-
-export default function ContentPage() {
-  const { classes, cx } = useStyles()();
-  // const theme = useTheme();
-
-  const mapProps = {
-    initialViewState: {
-      longitude: 11.831704345197693,
-      latitude: 48.124458667004006,
-      zoom: 10,
-      pitch: 0,
-      bearing: 0,
-      altitude: -1,
-    },
-    MAP_ACCESS_TOKEN:
-      "pk.eyJ1IjoiZWxpYXNwYWphcmVzIiwiYSI6ImNqOW1scnVyOTRxcWwzMm5yYWhta2N2cXcifQ.aDCgidtC9cjf_O75frn9lA",
-    mapStyle: "mapbox://styles/mapbox/streets-v11",
-    scaleShow: false,
-    navigationControl: false,
-  };
-
-  return (
-    <div className={cx(classes.root)}>
-      <HeaderStack className={cx(classes.header)} />
-      <div className={cx(classes.container)}>
-        <PreviewMenu />
-        <PreviewMap {...mapProps} />
-      </div>
-=======
-import ContentManagement from "./ContentManagement";
+// import PreviewManagement from "@/app/(dashboard)/content/PreviewManagement";
 
 export default function ContentPage() {
   return (
     <div>
       <ContentManagement />
->>>>>>> 775d437b
+      {/*<PreviewManagement />*/}
     </div>
   );
 }