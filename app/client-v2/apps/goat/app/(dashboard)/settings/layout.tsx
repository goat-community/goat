--- conflicted
+++ resolved
@@ -12,7 +12,6 @@
 
 import { Divider } from "@p4b/ui/components/DataDisplay/Divider";
 
-<<<<<<< HEAD
 interface SettingsLayoutProps {
   children: React.ReactNode;
 }
@@ -21,13 +20,6 @@
   const { children } = props;
 
   const pathname = usePathname();
-=======
-const Settings = () => {
-  const [currentSetting, setCurrentSetting] = useState<{ children: React.ReactNode; value: string }>({
-    children: <Organization />,
-    value: "Organization",
-  });
->>>>>>> 4af0c12e
 
   const { classes, cx } = useStyles();
 
