--- conflicted
+++ resolved
@@ -1,13 +1,9 @@
 import "@/styles/globals.css";
 import { redirect } from "next/navigation";
 
-<<<<<<< HEAD
 import "../../../styles/globals.css";
 
 export default async function Organization({}) {
   // return (<p>hello</p>)
-=======
-export default async function Home({}) {
->>>>>>> 4af0c12e
   return redirect("/settings/organization");
 }