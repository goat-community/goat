<<<<<<< HEAD
"use client";

=======
import SubscriptionStatusCard from "@/app/(dashboard)/settings/subscription/SubscriptionStatusCard";
>>>>>>> 4af0c12e
import { makeStyles } from "@/lib/theme";
import React, { useRef } from "react";

import Dialog from "@p4b/ui/components/Dialog";
import { TextField } from "@p4b/ui/components/Inputs/TextField";
import Banner from "@p4b/ui/components/Surfaces/Banner";
import type { IconId } from "@p4b/ui/components/theme";
import { Icon, Button, Text } from "@p4b/ui/components/theme";

const Overview = () => {
  // User state management
  const [anchorEl, setAnchorEl] = React.useState<HTMLButtonElement | null>(null);

  // styling related
  const dialogRef = useRef<HTMLDivElement>(null);
  const { classes } = useStyles();

  function openAddUserDialog(event: React.MouseEvent<HTMLButtonElement>) {
    setAnchorEl(event.currentTarget);
  }

  const handleAddUserClose = () => {
    setAnchorEl(null);
  };

  const tempOrganisation: {
    title: string;
    icon: IconId;
    listItems: React.ReactNode[];
    action: React.ReactNode;
  } = {
    title: "Organisation name",
    icon: "coorperate",
    listItems: [
      <Text typo="body 2" key={1}>
        You are admin on this organisation
      </Text>,
      <Text typo="body 2" key={2}>
        12 active team members
      </Text>,
      <Text typo="body 2" key={3}>
        Active regions: Greater Munich, Greater London, Faux Valley, Stadtburg Burg
      </Text>,
    ],
    action: (
      <div className={classes.buttonWrapper}>
        <Button onClick={openAddUserDialog} className={classes.button} variant="primary">
          Manage license
        </Button>
        {anchorEl ? (
          <Dialog
            anchorEl={anchorEl}
            ref={dialogRef}
            onClick={handleAddUserClose}
            title="Update Oganizaztion Name"
            width="444px"
            direction="right"
            action={
              <div className={classes.buttons}>
                <Button variant="noBorder" onClick={handleAddUserClose}>
                  CANCEL
                </Button>
                <Button variant="noBorder">UPDATE</Button>
              </div>
            }>
            <div className={classes.subheader}>
              <Icon
                iconId="home"
                size="small"
                bgVariant="focus"
                iconVariant="secondary"
                wrapped="circle"
                bgOpacity={0.6}
              />
              <Text className={classes.subheaderText} typo="body 1">
                Organization name
              </Text>
            </div>
            <div className={classes.formInputs}>
              <TextField type="text" label="New name" />
              <TextField type="password" label="Confirm password" />
            </div>
          </Dialog>
        ) : null}
      </div>
    ),
  };

  return (
    <div>
      <SubscriptionStatusCard sectionData={tempOrganisation} />
      <Banner
        actions={<Button>Subscribe Now</Button>}
        content={
          <Text className={classes.bannerText} typo="body 1">
            Lorem ipsum dolor sit amet, consectetuer adipiscing elit. Aenean commodo ligula eget dolor. Aenean
            massa. Cum sociis natoque penatibus et magnis dis parturient montes, nascetur ridiculus mus.{" "}
          </Text>
        }
        image="https://s3-alpha-sig.figma.com/img/630a/ef8f/d732bcd1f3ef5d6fe31bc6f94ddfbca8?Expires=1687132800&Signature=aJvQ22UUlmvNjDlrgzV6MjJK~YgohUyT9mh8onGD-HhU5yMI0~ThWZUGVn562ihhRYqlyiR5Rskno84OseNhAN21WqKNOZnAS0TyT3SSUP4t4AZJOmeuwsl2EcgElMzcE0~Qx2X~LWxor1emexxTlWntivbnUeS6qv1DIPwCferjYIwWsiNqTm7whk78HUD1-26spqW3AXVbTtwqz3B8q791QigocHaK9b4f-Ulrk3lsmp8BryHprwgetHlToFNlYYR-SqPFrEeOKNQuEDKH0QzgGv3TX7EfBNL0kgP3Crued~JNth-lIEPCjlDRnFQyNpSiLQtf9r2tH9xIsKA~XQ__&Key-Pair-Id=APKAQ4GOSFWCVNEHN3O4"
        imageSide="right"
      />
      {/* {[subscriptionStatus, ...extensions].map((extension, indx) => (
          ))}
          <div className={classes.extensionButtonWrapper}>
            {!isDemo ? <Button>Add extensions</Button> : null}
          </div>
           */}
    </div>
  );
};

const useStyles = makeStyles({ name: { Overview } })((theme) => {
  return {
    bannerText: {
      color: "white",
      "@media (max-width: 1268px)": {
        fontSize: "14px",
      },
    },
    button: {
      marginTop: theme.spacing(3),
      padding: `${theme.spacing(1)}px ${theme.spacing(2) + 2}px`,
      fontSize: "13px",
    },
    buttonWrapper: {
      position: "relative",
    },
    subheader: {
      display: "flex",
      marginBottom: theme.spacing(3),
    },
    subheaderText: {
      marginLeft: theme.spacing(2),
    },
    formInputs: {
      display: "flex",
      flexDirection: "column",
      gap: theme.spacing(2),
    },
    buttons: {
      display: "flex",
      justifyContent: "end",
      gap: theme.spacing(1),
    },
  };
});

export default Overview;<|MERGE_RESOLUTION|>--- conflicted
+++ resolved
@@ -1,9 +1,6 @@
-<<<<<<< HEAD
 "use client";
 
-=======
 import SubscriptionStatusCard from "@/app/(dashboard)/settings/subscription/SubscriptionStatusCard";
->>>>>>> 4af0c12e
 import { makeStyles } from "@/lib/theme";
 import React, { useRef } from "react";
 
