// Copyright (c) 2020 GitHub user u/garronej

/* eslint-disable @typescript-eslint/no-explicit-any */

/* eslint-disable @typescript-eslint/no-namespace */

/* eslint-disable @typescript-eslint/ban-types */
import type { TypographyOptions as MuiTypographyOptions } from "@mui/material/styles/createTypography";
import { id } from "tsafe/id";
import { objectKeys } from "tsafe/objectKeys";

export type { ChromeFontSize } from "powerhooks/ViewPortAdapter";
export { chromeFontSizesFactors } from "powerhooks/ViewPortAdapter";

export type TypographyDesc<CustomVariantName extends string> = {
  fontFamily: string;
  rootFontSizePx: number;
  variants: {
    [VariantName in CustomVariantName | TypographyDesc.VariantNameBase]: TypographyDesc.Variant;
  };
};
export declare namespace TypographyDesc {
  export type Variant = {
    htmlComponent: HtmlComponent;
    fontWeight: FontWeightProperty;
    fontSizeRem: number;
    lineHeightRem: number;
    fontFamily?: string;
  };

  export namespace Variant {
    export type Style = {
      fontFamily: string;
      fontWeight: FontWeightProperty;
      fontSize: `${number}px`;
      lineHeight: `${number}px`;
    };
  }

  export type VariantNameBase =
    | "display heading"
    | "page heading"
    | "subtitle"
    | "section heading"
    | "object heading"
    | "label 1"
    | "label 2"
    | "navigation label"
    | "body 1"
    | "body 2"
    | "body 3"
    | "caption";

  export type FontWeightProperty =
    | FontWeightProperty.Globals
    | FontWeightProperty.FontWeightAbsolute
    | "bolder"
    | "lighter";
  export namespace FontWeightProperty {
    export type FontWeightAbsolute = number | "bold" | "normal";
    export type Globals = "-moz-initial" | "inherit" | "initial" | "revert" | "unset";
  }

  export type HtmlComponent = "h1" | "h2" | "h3" | "h4" | "h5" | "h6" | "p" | "span" | "div" | "a";
}

export type ComputedTypography<CustomVariantName extends string> = {
  rootFontSizePx: number;
  fontFamily: string;
  variants: {
    [VariantName in CustomVariantName | TypographyDesc.VariantNameBase]: {
      htmlComponent: TypographyDesc.HtmlComponent;
      style: TypographyDesc.Variant.Style;
    };
  };
};

export type GetTypographyDesc<CustomVariantName extends string> = () => TypographyDesc<CustomVariantName>;

export const defaultGetTypographyDesc: GetTypographyDesc<never> = () => ({
  fontFamily: "sans-serif",
  rootFontSizePx: 16,
  variants: {
    "display heading": {
      htmlComponent: "h1",
      fontWeight: id<TypographyDesc.FontWeightProperty>("bold"),
      ...(() => {
        return {
          fontSizeRem: 2.8,
          lineHeightRem: 3.25,
        };
      })(),
    },
    "page heading": {
      htmlComponent: "h2",
      fontWeight: id<TypographyDesc.FontWeightProperty>("bold"),
      ...(() => {
        return {
          fontSizeRem: 2.25,
          lineHeightRem: 2.5,
        };
      })(),
    },
    subtitle: {
      htmlComponent: "h3",
      fontWeight: id<TypographyDesc.FontWeightProperty>("normal"),
      ...(() => {
        return {
<<<<<<< HEAD
          fontSizeRem: 1.25,
          lineHeightRem: 1.475,
=======
          fontSizeRem: 1.75,
          lineHeightRem: 2.25,
>>>>>>> a0f2747d
        };
      })(),
    },
    "section heading": {
      htmlComponent: "h4",
      fontWeight: id<TypographyDesc.FontWeightProperty>("bold"),
      ...(() => {
        return {
          fontSizeRem: 1.5,
          lineHeightRem: 2,
        };
      })(),
    },
    "object heading": {
      htmlComponent: "h5",
      fontWeight: id<TypographyDesc.FontWeightProperty>(600),
      ...(() => {
        return {
          fontSizeRem: 1.25,
          lineHeightRem: 1.7,
        };
      })(),
    },
    "navigation label": {
      htmlComponent: "h5",
      fontWeight: id<TypographyDesc.FontWeightProperty>(500),
      ...(() => {
        return {
          fontSizeRem: 1.25,
          lineHeightRem: 1.7,
        };
      })(),
    },
    "label 1": {
      htmlComponent: "h6",
      fontWeight: id<TypographyDesc.FontWeightProperty>(500),
      ...(() => {
        return {
          fontSizeRem: 1,
          lineHeightRem: 1.475,
        };
      })(),
    },
    "label 2": {
      htmlComponent: "h6",
      fontWeight: id<TypographyDesc.FontWeightProperty>(500),
      ...(() => {
        return {
          fontSizeRem: 0.875,
          lineHeightRem: 1.28,
        };
      })(),
    },
    "body 1": {
      htmlComponent: "p",
      fontWeight: id<TypographyDesc.FontWeightProperty>("normal"),
      ...(() => {
        return {
<<<<<<< HEAD
          fontSizeRem: 1,
          lineHeightRem: 1.313,
=======
          fontSizeRem: 1.063,
          lineHeightRem: 1.625,
>>>>>>> a0f2747d
        };
      })(),
    },
    "body 2": {
      htmlComponent: "p",
      fontWeight: id<TypographyDesc.FontWeightProperty>("normal"),
      ...(() => {
        return {
<<<<<<< HEAD
          fontSizeRem: 0.875,
          lineHeightRem: 1.125,
=======
          fontSizeRem: 1,
          lineHeightRem: 1.5,
>>>>>>> a0f2747d
        };
      })(),
    },
    "body 3": {
      htmlComponent: "p",
      fontWeight: "normal",
      ...(() => {
        return {
<<<<<<< HEAD
          fontSizeRem: 0.688,
          lineHeightRem: 0.69,
=======
          fontSizeRem: 0.875,
          lineHeightRem: 1.313,
>>>>>>> a0f2747d
        };
      })(),
    },
    caption: {
      htmlComponent: "p",
      fontWeight: id<TypographyDesc.FontWeightProperty>("normal"),
      ...(() => {
        return {
          fontSizeRem: 0.75,
          lineHeightRem: 1,
        };
      })(),
    },
  },
});

export const variantNameUsedForMuiButton = "label 1";

export const { createMuiTypographyOptions, getComputedTypography } = (() => {
  type TypographyDescLike<CustomVariantName extends string> = {
    fontFamily: string;
    rootFontSizePx: number;
    variants: {
      [Name in TypographyDesc.VariantNameBase | CustomVariantName]: {
        fontWeight: TypographyDesc.FontWeightProperty;
        fontSizeRem: number;
        lineHeightRem: number;
        fontFamily?: string;
      };
    };
  };

  function getTypographyVariantStyleFactory<CustomVariantName extends string>(params: {
    typographyDesc: TypographyDescLike<CustomVariantName>;
  }) {
    const {
      typographyDesc: { fontFamily, rootFontSizePx, variants },
    } = params;

    function getTypographyVariantStyle(params: {
      variantName: TypographyDesc.VariantNameBase | CustomVariantName;
    }): TypographyDesc.Variant.Style {
      const { variantName } = params;

      const { fontSizeRem, lineHeightRem, fontWeight, fontFamily: variantFontFamily } = variants[variantName];

      return {
        fontFamily: variantFontFamily ?? fontFamily,
        fontWeight,
        //NOTE: We put as any because we use TS 4.2.2 for Storybook but with newer version is not necessary.
        fontSize: `${fontSizeRem * rootFontSizePx}px` as any,
        lineHeight: `${lineHeightRem * rootFontSizePx}px` as any,
      };
    }

    return { getTypographyVariantStyle };
  }

  function getComputedTypography<CustomVariantName extends string>(params: {
    typographyDesc: TypographyDesc<CustomVariantName>;
  }): ComputedTypography<CustomVariantName> {
    const { typographyDesc } = params;

    const { getTypographyVariantStyle } = getTypographyVariantStyleFactory({
      typographyDesc,
    });

    const computedTypography: ComputedTypography<CustomVariantName> = {
      rootFontSizePx: typographyDesc.rootFontSizePx,
      fontFamily: typographyDesc.fontFamily,
      variants: {} as any,
    };

    objectKeys(typographyDesc.variants).forEach(
      (variantName) =>
        (computedTypography.variants[variantName] = {
          style: getTypographyVariantStyle({ variantName }),
          htmlComponent: typographyDesc.variants[variantName].htmlComponent,
        })
    );

    return computedTypography;
  }

  function createMuiTypographyOptions(params: {
    typographyDesc: TypographyDescLike<never>;
  }): MuiTypographyOptions {
    const { typographyDesc } = params;

    const { getTypographyVariantStyle } = getTypographyVariantStyleFactory({
      typographyDesc,
    });

    return {
      fontFamily: typographyDesc.fontFamily,
      fontWeightRegular: "normal",
      fontWeightMedium: 500,
      h1: getTypographyVariantStyle({
        variantName: "display heading",
      }),
      h2: getTypographyVariantStyle({ variantName: "page heading" }),
      h3: getTypographyVariantStyle({ variantName: "subtitle" }),
      h4: getTypographyVariantStyle({
        variantName: "section heading",
      }),
      h5: getTypographyVariantStyle({
        variantName: "object heading",
      }),
      h6: getTypographyVariantStyle({
        variantName: "navigation label",
      }),
      subtitle1: getTypographyVariantStyle({
        variantName: "label 1",
      }),
      subtitle2: getTypographyVariantStyle({ variantName: "body 2" }),
      body1: getTypographyVariantStyle({ variantName: "body 1" }),
      body2: getTypographyVariantStyle({ variantName: "body 2" }),
      caption: getTypographyVariantStyle({ variantName: "caption" }),
      button: getTypographyVariantStyle({
        variantName: variantNameUsedForMuiButton,
      }),
    };
  }

  return { createMuiTypographyOptions, getComputedTypography };
})();<|MERGE_RESOLUTION|>--- conflicted
+++ resolved
@@ -106,13 +106,8 @@
       fontWeight: id<TypographyDesc.FontWeightProperty>("normal"),
       ...(() => {
         return {
-<<<<<<< HEAD
           fontSizeRem: 1.25,
           lineHeightRem: 1.475,
-=======
-          fontSizeRem: 1.75,
-          lineHeightRem: 2.25,
->>>>>>> a0f2747d
         };
       })(),
     },
@@ -171,13 +166,8 @@
       fontWeight: id<TypographyDesc.FontWeightProperty>("normal"),
       ...(() => {
         return {
-<<<<<<< HEAD
           fontSizeRem: 1,
           lineHeightRem: 1.313,
-=======
-          fontSizeRem: 1.063,
-          lineHeightRem: 1.625,
->>>>>>> a0f2747d
         };
       })(),
     },
@@ -186,13 +176,8 @@
       fontWeight: id<TypographyDesc.FontWeightProperty>("normal"),
       ...(() => {
         return {
-<<<<<<< HEAD
           fontSizeRem: 0.875,
           lineHeightRem: 1.125,
-=======
-          fontSizeRem: 1,
-          lineHeightRem: 1.5,
->>>>>>> a0f2747d
         };
       })(),
     },
@@ -201,13 +186,8 @@
       fontWeight: "normal",
       ...(() => {
         return {
-<<<<<<< HEAD
           fontSizeRem: 0.688,
           lineHeightRem: 0.69,
-=======
-          fontSizeRem: 0.875,
-          lineHeightRem: 1.313,
->>>>>>> a0f2747d
         };
       })(),
     },
