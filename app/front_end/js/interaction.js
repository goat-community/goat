import {GeoJSON,WFS,GML} from 'ol/format';
import {intersects as intersectsFilter,equalTo as equalToFilter, and as andFilter} from 'ol/format/filter';
import {fromCircle} from 'ol/geom/Polygon';
import {unByKey} from 'ol/Observable';
import Overlay from 'ol/Overlay';
import {singleClick} from 'ol/events/condition';
import {Vector as VectorLayer} from 'ol/layer';
import {Vector as VectorSource} from 'ol/source'; 
import ApiConstants from './secrets';	
import {bbox as bboxStrategy} from 'ol/loadingstrategy';
import {map} from './map';
import {iconStyle,drawing_style,boundaryStyle,vector_style,waysStyle} from './style';
import Select from 'ol/interaction/Select';
import {Draw, Modify, Snap} from 'ol/interaction';
import { pointerMove} from 'ol/events/condition';
import {Stroke, Style} from 'ol/style';
import Feature from 'ol/Feature';
import {tool_tip} from './tooltip';
import {draw_isochrone} from './isochrones';


const userid = Math.floor(Math.random() * 10000000);
console.log(userid);
var objectid; 	
var formatWFS = new WFS();
var formatGeoJSON = new GeoJSON();
var formatGML;
var number_calculations = 0;

var xs = new XMLSerializer();

var cql="userid="+userid.toString();
    

var dynamicVars = {
    objectid: null,
    parent_id: null
} 

////////////////////////////////////////////////////////////////////////////////////////////////////////////////////////////
/////////////////////////////////////////LineLineLine///////////////////////////////////////////////////////////////////////


var source_drawnLine = new VectorSource({
    loader: function (extent) {
        $.ajax(ApiConstants.address_geoserver+'wfs?', {
            type: 'GET',
            data: {
                service: 'WFS',
                version: '1.1.0',
                request: 'GetFeature',
                typename: 'cite:input_network',
                srsname: 'EPSG:3857',
                CQL_FILTER: cql
                //bbox: extent.join(',') + ',EPSG:3857'
            }
        }).done(function (response) {
            source_drawnLine.addFeatures(formatWFS.readFeatures(response));
            
        });
    },
    //strategy: ol.loadingstrategy.tile(ol.tilegrid.createXYZ()),
    strategy: bboxStrategy,
    projection: 'EPSG:3857'
});



var drawnLine = new VectorLayer({
    source: source_drawnLine,
   style: drawing_style
});

map.addLayer(drawnLine);



	
////////////////////////////////////////////////////////////////////////////////////////////////////////////////////////////
/////////////////////////////////////////PointPointPoint///////////////////////////////////////////////////////////////////////
	
var sourceWFS_point = new VectorSource({
    loader: function (extent) {
        $.ajax(ApiConstants.address_geoserver+'wfs?', {
            type: 'GET',
            data: {
                service: 'WFS',
                version: '1.1.0',
                request: 'GetFeature',
                typename: 'cite:starting_point_isochrones',
                srsname: 'EPSG:3857',
                CQL_FILTER: cql
                //bbox: extent.join(',') + ',EPSG:3857'
            }
        }).done(function (response) {
            var resp = formatWFS.readFeatures(response);
            
            sourceWFS_point.addFeatures(resp);
        });
    },
    //strategy: ol.loadingstrategy.tile(ol.tilegrid.createXYZ()),
    strategy: bboxStrategy,
    projection: 'EPSG:3857'
});


	
var layerWFS_point = new VectorLayer({
    source: sourceWFS_point,
    style: iconStyle
});

map.addLayer(layerWFS_point);	



var interaction;

var interactionSelectPointerMove = new Select({
    condition: pointerMove
});

var interactionSelect = new Select({
    style: new Style({
        stroke: new Stroke({
            color: '#FF2828'
        })
    })
});
	

//wfs-t
var dirty = {};
var transactWFS = function (mode, f,formatGML,way_type) {
	
    var node;
    objectid = Math.floor(Math.random() * 10000000);
    var geometry = f.getGeometry().clone();
    geometry.transform("EPSG:3857", "EPSG:4326");

    var  newFeature = new Feature({	
		 
		userid : userid,                
        geometry: geometry,
        objectid:objectid,
        number_calculation:number_calculations + 1,
        way_type : way_type 
       
    });
    newFeature.setGeometryName("geometry");
    newFeature.setProperties(newFeature.getProperties());
    newFeature.setId(f.getId());
    

    switch (mode) {
        case 'insert':
            node = formatWFS.writeTransaction([newFeature], null, null, formatGML);       
            break;
        case 'update':
            node = formatWFS.writeTransaction(null, [newFeature], null, formatGML);
            break;
        case 'delete':
            node = formatWFS.writeTransaction(null, null, [newFeature], formatGML);
            break;
    }
    var payload = xs.serializeToString(node);
    $.ajax(ApiConstants.address_geoserver+'wfs', {
        type: 'POST',
        dataType: 'xml',
        processData: false,
        contentType: 'text/xml',
        data: payload
    }).done(function() {
        sourceWFS_point.clear();
        source_drawnLine.clear();
    });
};
	
$('#btnIsochrone').click(function () {

    map.removeInteraction(interaction);
    //interactionSelect.getFeatures().clear();
    map.removeInteraction(interactionSelect);

<<<<<<< HEAD
    switch ($(this).attr('class')) {

        case 'draw_way':

         //Define Format and table for POST
         	var way_type = this.id.replace('btn','');

			formatGML = new GML({
				featureNS: 'muc',
				featureType: 'cite:input_network'//,
				//srsName: 'EPSG:3857'
			});
	        
        
            interaction = new Draw({
                type: 'LineString',
                source: drawnLine.getSource()
            });
            var interactionSnap = new Snap({
    				source: drawnLine.getSource()
				});
            map.addInteraction(interaction);
            map.addInteraction(interactionSnap);
            interaction.on('drawend', function (e) {
                transactWFS('insert', e.feature,formatGML,way_type);
               
            });
            tool_tip(interaction,'line');
            break;
		 
		 case 'draw_isochrone':

	      searchInteraction.stop();	
		 //Define Format and table for POST
		 	
            formatGML = new GML({
    				featureNS: 'muc',
    				featureType: 'cite:starting_point_isochrones'//,
    			//	srsName: 'EPSG:3857'
			});
  
           
            interaction = new Draw({
               	type:'Point',
                source: layerWFS_point.getSource()
            });

           
           
            tool_tip(interaction,'point');
            var interactionSnap = new Snap({
    			source: layerWFS_point.getSource()
			});

            map.addInteraction(interaction);
            interaction.on('drawend', function (e) {
                transactWFS('insert', e.feature,formatGML);
                number_calculations = number_calculations + 1;
					 
                var feature=e.feature;
                map.removeInteraction(interaction);
                var coordinates = feature.getGeometry().getCoordinates();
                console.log(coordinates);
                var modus = document.getElementById('modus').value;
                    dynamicVars.objectid = objectid;
 					if (modus=='double_calculation'){
                         var new_objectid = Math.floor(Math.random() * 10000000);
					   draw_isochrone(coordinates,new_objectid,objectid);  //A objectid for the second isochrone is created and the first objectid is used as parent_id 
 					   draw_isochrone(coordinates,objectid,1);		
	
 					}
 					else if (modus=="2"){
						draw_isochrone(coordinates,objectid,2);	     					
 					}
 					else{
            		draw_isochrone(coordinates,objectid,1);
            		
            	}
                	
            });
            	            
            break;
            
        case 'btnDelete':
    		formatGML = new GML({
				featureNS: 'muc',
				featureType: 'cite:input_network'//,
			//	srsName: 'EPSG:3857'
			});
            interaction = new Select();
            interaction.getFeatures().on('add', function (e) {
                transactWFS('delete', e.target.item(0),formatGML);
                interactionSelectPointerMove.getFeatures().clear();
                interaction.getFeatures().clear();
            });
            map.addInteraction(interaction);
            break;
=======
    searchInteraction.stop();	
    //Define Format and table for POST	 	
    formatGML = new GML({
            featureNS: 'muc',
            featureType: 'cite:starting_point_isochrones'//,
        //	srsName: 'EPSG:3857'
    });
    interaction = new Draw({
        type:'Point',
        source: layerWFS_point.getSource()
    });
    tool_tip(interaction,'point');
    var interactionSnap = new Snap({
        source: layerWFS_point.getSource()
    });
    map.addInteraction(interaction);
    interaction.on('drawend', function (e) {
        transactWFS('insert', e.feature,formatGML);
        number_calculations = number_calculations + 1;				 
        var feature=e.feature;
        map.removeInteraction(interaction);
        var coordinates = feature.getGeometry().getCoordinates();
        console.log(coordinates);
        var modus = document.getElementById('modus').value;
            dynamicVars.objectid = objectid;
            if (modus=='double_calculation'){
                var new_objectid = Math.floor(Math.random() * 10000000);
                draw_isochrone(coordinates,new_objectid,objectid);  //A objectid for the second isochrone is created and the first objectid is used as parent_id 
                draw_isochrone(coordinates,objectid,1);		
            }
            else if (modus=="2"){
                draw_isochrone(coordinates,objectid,2);	     					
            }
            else{
            draw_isochrone(coordinates,objectid,1); 		
            }           	            
>>>>>>> 21ae4604

    })
});

//GET/INSERT USER FROM DB//

//////////////////////////////--- WAYS LAYER USER INTERACTION ---//////////////////////////////
var sketch; 
var measureTooltipElement;
var measureTooltip;
function createMeasureTooltip() {
    measureTooltipElement = document.createElement('div');
    measureTooltipElement.className = 'tooltip tooltip-measure';
    measureTooltip = new Overlay({
      element: measureTooltipElement,
      offset: [0, -15],
      positioning: 'bottom-center'
    });
    map.addOverlay(measureTooltip);
  }

var formatLength = function(line) {
    var length = getLength(line);
    var output;
    if (length > 100) {
      output = (Math.round(length / 1000 * 100) / 100) +
          ' ' + 'km';
    } else {
      output = (Math.round(length * 100) / 100) +
          ' ' + 'm';
    }
    return output;
  };

function InsertUserInDb (mode, generated_id){
    fetch (ApiConstants.nodeapi_baseurl + '/userdata',{
        method: 'POST',
        body: JSON.stringify({
        mode: mode,
        id: generated_id
        }),
    headers: {
        'Content-Type': 'application/json' ,
        'Accept': 'application/json'
    }
    }).then(function(data){
        return data.json;
    });
}

function deleteWaysFeature (mode,user_id,deleted_feature_ids,drawned_fid){
fetch(ApiConstants.nodeapi_baseurl + '/userdata',{
    method: 'POST',
        body: JSON.stringify({
        mode: mode,
        user_id: user_id,
        deleted_feature_ids: deleted_feature_ids,
        drawned_fid: drawned_fid
        }),
    headers: {
        'Content-Type': 'application/json' ,
        'Accept': 'application/json'
    }
}).then(function (data) {  
    return data.json();
    }).then(function(json) {
    if (mode == 'read'){
        waysInteraction.featuresIDsToDelete = json[0].deleted_feature_ids;
    }
    }).catch(function (error) {  
       InsertUserInDb('insert',userid) //if user doesn't exist add it on DB 
    });
}
deleteWaysFeature('read',userid);

function WfsRequestFunction (srsName,namespace,workspace,layerName,filter){
    console.log(srsName,namespace,workspace,layerName,filter);
    var wfs = new WFS().writeGetFeature({
        srsName: srsName,
        featureNS: namespace,
        featurePrefix: workspace,
        featureTypes: [layerName],
        outputFormat: 'application/json',
        filter: filter
    });
    var xmlparser = xs.serializeToString(wfs);
    return xmlparser;
}
    //Add the query layer to the map
var QueryLayerSouce = new VectorSource({wrapX: false});
var QueryLayer = new VectorLayer({
        source: QueryLayerSouce,
        style: drawing_style
    });
    QueryLayer.setMap(map);

    //Ways Layer
var ExtractStreetsSource = new VectorSource({wrapX: false});
var ExtractStreetsLayer = new VectorLayer({
    source: ExtractStreetsSource,
    style: waysStyle
});

ExtractStreetsLayer.setMap(map);

//Add the radius layer to the map
var CircleRadiusLayerSource = new VectorSource({wrapX: false});
var CircleRadiusLayer = new VectorLayer({
        source: CircleRadiusLayerSource,
        style: drawing_style
    });
CircleRadiusLayer.setMap(map);

//Selected Layer
var SelectedLayerSource = new VectorSource({wrapX: false});
var SelectedLayer = new VectorLayer({
        source: SelectedLayerSource,
        style: vector_style
    });
SelectedLayer.setMap(map);



var CircleRadius = {
    radiusInteraction: null,
    mapListener: null,
    circleCenterCoordinates: null,
    CircleRadiusLength: null,
    pointerMoveHandler: function(evt){
     
        if (searchInteraction.circleRadius == null){
            measureTooltipElement.innerHTML = "Click to start Drawing the circle (Max Radius 1000m)";
            measureTooltip.setPosition(evt.coordinate);
        }
        if (evt.dragging ||searchInteraction.circleRadius == null) {
            return;
        }
        var centerCoord = CircleRadius.circleCenterCoordinates;
        var currentCoord = evt.coordinate;
     if (centerCoord == null){
        CircleRadius.circleCenterCoordinates = currentCoord;
        centerCoord = currentCoord;
     }
     console.log('mouse is moving...')
     var deltaX = Math.pow(currentCoord[0]-centerCoord[0],2);
     var deltaY = Math.pow(currentCoord[1]-centerCoord[1],2);
     var radiusLength = Math.sqrt(deltaX+deltaY).toFixed(); // this one is used to check if the radius is greater than 1000m, not dependended from interaction
    CircleRadius.CircleRadiusLength = radiusLength;
     //Add the radius length in tooltip overlay
     if (CircleRadius.CircleRadiusLength > 1000){
        measureTooltipElement.innerHTML = "Maximum Circle Radius is 1000 m";
     } else {
        measureTooltipElement.innerHTML = searchInteraction.circleRadius;
     }
    
     measureTooltip.setPosition(currentCoord);
    },
    add: function(){
        this.remove();
       createMeasureTooltip();
       var CircleRadiusInteraction = new Draw({
            source: CircleRadiusLayerSource,
            type: 'LineString',
            condition: function(mapBrowserEvent){
                if (CircleRadius.CircleRadiusLength > 1000) {
                    return false;
               } else {
                   return true;
               }
            }
          });
          map.addInteraction(CircleRadiusInteraction);
          CircleRadius.radiusInteraction = CircleRadiusInteraction;
          CircleRadius.mapListener = map.on('pointermove',CircleRadius.pointerMoveHandler);
    },
    remove: function(){
          map.removeInteraction(CircleRadius.radiusInteraction);
          CircleRadius.circleCenterCoordinates = null;
          CircleRadius.CircleRadiusLength = null;
          unByKey(CircleRadius.mapListener);
          if(measureTooltipElement){
            $( ".tooltip-static" ).remove();
         }
         if (measureTooltipElement) {
            $(".tooltip").remove();
        }
    }
}


var searchInteraction = {
    interaction: null,
    circleRadius: null,
    drawStartEvent: function (evt){
       evt.feature.getGeometry().on('change', function(evt) {
        var geom = evt.target;
        var radiusLength = geom.getRadius().toFixed().toString() + ' m';
        searchInteraction.circleRadius = radiusLength;

       });
    },
    drawStopEvent: function (evt){
        $('#mySpinner').addClass('spinner');
        searchInteraction.circleRadius = null
        //1 - SPATIAL INTERSECT WITH ORIGINAL DATA
       var circle = evt.feature.getGeometry();  
       var circleGeom = fromCircle(circle);
       var filterIntersect = intersectsFilter('geom', circleGeom, 'EPSG:3857');

        //Get the feature that intersect with geometry
       var wfsRequestXmlStringOriginalTable = WfsRequestFunction('EPSG:3857',ApiConstants.geoserver_namespaceURI, ApiConstants.geoserver_workspace,'ways',filterIntersect);
       var originalTableRequest = fetch(ApiConstants.wfs_url,{
            method: 'POST',
            body: wfsRequestXmlStringOriginalTable,
            headers: {
                'Content-Type': 'application/xml',
                'Accept': 'application/xml'
            }
        }).then(function(response){
            return response.json();
        })

         //2 - USER INPUT FILTER BASED ON USER ID
       var filterUserInputTable = equalToFilter('userid', userid);
       var combinedFilter = andFilter(filterUserInputTable,filterIntersect)
       var wfsRequestXmlStringUserInputTable = WfsRequestFunction('EPSG:3857',ApiConstants.geoserver_namespaceURI, ApiConstants.geoserver_workspace,'ways_modified',combinedFilter);
        var userInputTableRequest = fetch(ApiConstants.wfs_url,{
            method: 'POST',
            body: wfsRequestXmlStringUserInputTable,
            headers: {
                'Content-Type': 'application/xml',
                'Accept': 'application/xml'
            }
        }).then(function(response){
            return response.json();
        });

        //3- START THE REQUESTS AND FILTER THE RESULTS
        Promise.all([originalTableRequest,userInputTableRequest]).then(function(values){
            $('#mySpinner').removeClass('spinner');
            var originalFeatures = new GeoJSON().readFeatures(values[0]); 
            var userInputFeatures = new GeoJSON().readFeatures(values[1]);
            ExtractStreetsSource.addFeatures(originalFeatures);
           
            ///Filter out original features from user drawned features
            var userInputFeaturesWithOriginalId  = [];
            var originalIdsArr = []
            var userInputFeaturesWithoutOriginalId = [];

            var i;

            for (i=0;i<userInputFeatures.length;i++){
                var currentFeature = userInputFeatures[i];
                var id = parseInt(currentFeature.getId().split(".")[1]);
                currentFeature.setId(id);
                
                if (currentFeature.getProperties().original_id != null){
                    userInputFeaturesWithOriginalId.push(currentFeature)
                    originalIdsArr.push(currentFeature.getProperties().original_id);
                } else {
                    userInputFeaturesWithoutOriginalId.push(currentFeature);
                }
                console.log(currentFeature.getId());
            }

            for (var i=0;i<originalFeatures.length;i++){
                var currentFeature = originalFeatures[i];
                var original_id = currentFeature.getProperties().id;
                if (originalIdsArr.includes(original_id) || waysInteraction.featuresIDsToDelete.includes(original_id.toString())){
                    ExtractStreetsSource.removeFeature(currentFeature);
                }
            }
            ExtractStreetsSource.addFeatures(userInputFeaturesWithOriginalId);
            ExtractStreetsSource.addFeatures(userInputFeaturesWithoutOriginalId);

           
        });
        //4- CLEAR OUT
        ExtractStreetsSource.clear();
        searchInteraction.stop();
        CircleRadius.remove();
        
    },
    init: function(){
        this.stop();
      
        //Add circle interaction to search for the geojson features on the map
        var circleDraw = new Draw({
            source: QueryLayer.getSource(),
            type: 'Circle',
            condition: function(mapBrowserEvent){
                if (CircleRadius.CircleRadiusLength > 1000) {
                    return false;
               } else {
                   return true;
               }
            }
        });
        this.interaction = circleDraw;
        map.addInteraction(circleDraw);
        circleDraw.on('drawend',this.drawStopEvent);
        circleDraw.on('drawstart',this.drawStartEvent);
    },
    stop: function (){
        if (this.interaction != null){
            map.removeInteraction(this.interaction);
        }
        this.interaction = null;
        waysInteraction.remove();
        QueryLayer.getSource().clear();
        ExtractStreetsSource.clear();
        
    }
}

ExtractStreetsSource.on('changefeature',function (evt){
    if (waysInteraction.interactionType == 'modify'){
        var index = waysInteraction.featuresToCommit.findIndex(i => i.ol_uid == evt.feature.ol_uid )
        if (index == -1){
            waysInteraction.featuresToCommit.push(evt.feature)
        } else {
            waysInteraction.featuresToCommit[index]=evt.feature;
        }
    }
});



//BUTTON EVENT HANDLERS

var waysInteraction = {
    featuresToCommit: [],
    featuresIDsToDelete: [],
    currentInteraction: null,
    interactionType: null,
    snapInteraction: null,
    deleteListenerKey: null,
    featureToDelete: null,
    popupDeleteYesFn: function (evt){
        var f = waysInteraction.featureToDelete;
        var prop = f.getProperties();
        if (prop.hasOwnProperty('original_id')){
            if (prop.original_id != null){
                console.log(f);
                var fid = f.getProperties().original_id.toString();
                waysInteraction.featuresIDsToDelete.push(fid);
                deleteWaysFeature ('delete',userid,waysInteraction.featuresIDsToDelete,prop.id)
                deleteWaysFeature ('update',userid,waysInteraction.featuresIDsToDelete);
            } else {
                deleteWaysFeature ('delete',userid,waysInteraction.featuresIDsToDelete,prop.id)
            }
        } else {
            var fid;
            if (!prop.hasOwnProperty('original_id') && !prop.hasOwnProperty('id')  ) {
                fid = f.getId().toString();
                deleteWaysFeature ('delete',userid,waysInteraction.featuresIDsToDelete,fid)
            } else {
                fid = f.getProperties().id.toString();
                waysInteraction.featuresIDsToDelete.push(fid);
                deleteWaysFeature ('update',userid,waysInteraction.featuresIDsToDelete);
            }
        }
        ExtractStreetsSource.removeFeature(waysInteraction.featureToDelete);
        closePopupFn();
    },
    popupAddYesFn: function (evt){
        waysInteraction.transact();
    },
    deleteFeature: function(evt){
        //This function will be added on map click event on Delete
        SelectedLayerSource.clear();
        var coord = evt.coordinate;
        var feature = ExtractStreetsSource.getClosestFeatureToCoordinate(coord);
        waysInteraction.popupFn('delete',feature);
    },
    interactionStart: function (evt) {
        waysInteraction.featuresToCommit = [];
    },
    interactionEnd: function (evt){
        if (waysInteraction.interactionType == 'draw'){
            var feature = evt.feature;
            waysInteraction.featuresToCommit.push(feature);
            waysInteraction.popupFn('add',feature);
            return; // Feature will be saved after attribute selection
        }
     waysInteraction.transact();
    },
    remove: function(){
     if (this.snapInteraction != null){
         map.removeInteraction(this.snapInteraction);
     }
     if (this.currentInteraction != null){
         map.removeInteraction(this.currentInteraction);
     }
     //Unbound delete function listener key
     unByKey(this.deleteListenerKey);
     popupOverlay.setPosition(undefined);
     this.featuresToCommit = [];
     this.featureToDelete = null;
     closePopupFn();
    },
    add: function (interaction,type){
        this.remove();
        //Draw and modify interaction
        this.interactionType = type;
        if (interaction != null){
            map.addInteraction(interaction);
            var snap = new Snap({source: ExtractStreetsSource});
            map.addInteraction(snap);
            this.currentInteraction = interaction;
            interaction.on(type+'start',this.interactionStart);
            interaction.on(type+'end',this.interactionEnd);
            this.snapInteraction = snap    
        } else {
            this.deleteListenerKey  = map.on('click',this.deleteFeature);
        }
    },
    transact: function (){        
        //DRAW/MODIFY INTERACTION
        if (this.interactionType == 'draw' || this.interactionType == 'modify'){
            // 1- Get the features, transform geometry and properties
            var featuresToAdd = [];
            var featuresToUpdate = [];
            var featuresToRemoveArr = [];
            //There is the case on update interaction when some features needs to be added
            //and the features that are already in table needs to be updated
            var i;
            for (i=0;i<this.featuresToCommit.length;i++){
                var f = this.featuresToCommit[i];
                //Feature Properties
                var props = f.getProperties();
                //Transform the feature
                var geometry = f.getGeometry().clone();
                geometry.transform("EPSG:3857", "EPSG:4326");
                var transformed = new Feature({	
                    userid : userid,                
                    geom: geometry,
                    class_id: f.getProperties().class_id
                });
                transformed.setGeometryName("geom");
                if (this.interactionType == 'draw'){
                    //Get Selected Ways type
                    transformed.set('type',document.getElementById('ways_type').value);
                    console.log(transformed);
                }
                if (!props.hasOwnProperty('original_id') && ((this.interactionType == 'modify'))){
                    transformed.set('original_id',f.getProperties().id);
                }
                if ((typeof f.getId() == 'undefined' && Object.keys(props).length == 1) || !props.hasOwnProperty('original_id')){
                    featuresToAdd.push(transformed);
                    featuresToRemoveArr.push(f);
                } else if((props.hasOwnProperty('original_id')) && (this.interactionType == 'modify')) {
                    transformed.setId(f.getId());
                    featuresToUpdate.push(transformed);
                }
            }
        } else {
            return;
        }
    formatGML = {
        featureNS: ApiConstants.geoserver_namespaceURI,
        featureType: 'ways_modified',
        srsName: 'urn:x-ogc:def:crs:EPSG:4326'
    };
       var node;
    switch (this.interactionType) {
            case 'draw':
                node = formatWFS.writeTransaction(featuresToAdd, null, null, formatGML);   
                break;
            case 'modify':
                node = formatWFS.writeTransaction(featuresToAdd,featuresToUpdate,null,formatGML);
                break;
            case 'delete':
                node = formatWFS.writeTransaction(null, null, this.featureToDelete, formatGML);
                break;
        }
        console.log(node);
     var payload = xs.serializeToString(node);
     console.log(payload)    
    $.ajax({
        type: "POST",
        url: ApiConstants.wfs_url,
        data: new XMLSerializer().serializeToString(node),
        contentType: 'text/xml',
        success: function(data) {
            console.log(data);
            var result = formatWFS.readTransactionResponse(data);
            var FIDs = result.insertIds;
            console.log(result);
            if (FIDs != undefined && FIDs[0]!="none"){
                var i;
                for (i=0;i<FIDs.length;i++){
                    var id = parseInt(FIDs[i].split(".")[1]);
                    ExtractStreetsSource.removeFeature(featuresToRemoveArr[i])
                    featuresToAdd[i].setId(id);
                    featuresToAdd[i].getGeometry().transform("EPSG:4326", "EPSG:3857")
                    ExtractStreetsSource.addFeature(featuresToAdd[i]);
                }
            }
            if (waysInteraction.interactionType == 'draw'){
                waysInteraction.featuresToCommit = [];
                closePopupFn();  //Close popup on transaction end
            }
        },
        error: function(e) {},
        context: this
    });
    },
    popupFn: function (type,feature){
        if (feature != null){
            waysInteraction.toggleHelpTooltip(waysInteraction.interaction,waysInteraction.interactionType,0); //Removes Helptooltip when popup is opened
            SelectedLayerSource.clear();        
            var geometry = feature.getGeometry();
            var coordinates = geometry.getCoordinates();
            var startCoord = coordinates[0];            
            SelectedLayerSource.addFeature(feature);
            map.addOverlay(popupOverlay);
            popupOverlay.setPosition(startCoord);  
        } else {return;}
        if (type == 'add'){
                //Create Popup Content for Add Interaction (//Road Type: road, bridge)
                var htmlStringContent =  
                `<table>
                <tbody>
                    <tr>
                        <td style="padding: 1px 1px"><label>Type: </label></td>
                        <td style="padding: 1px 1px">
                           <span class="right_side">
                            <select id="ways_type">
                              <option value="way">Way</option>    
                              <option value="bridge">Bridge</option>
                            </select>
                          </span>
                        </td>
                    </tr>
                </tbody>
                </table>` 
                var htmlStringHeader = `<span>Attributes</span>`               
                document.getElementById('btnYesFeature').innerHTML = 'Save';
                document.getElementById('btnNoFeature').innerHTML = 'Clear';
                btnNoFeature.onclick = closePopupFn;
                btnYesFeature.onclick = waysInteraction.popupAddYesFn;
                closer.onclick = closePopupFn
               
        } else if (type == 'delete'){
                btnNoFeature.onclick = closePopupFn;
                btnYesFeature.onclick = waysInteraction.popupDeleteYesFn;
                waysInteraction.featureToDelete = feature;
                //Create Popup Content for Delete Interaction
                var htmlStringContent = `Are sure you want to delete the selected feature ?`;
                var htmlStringHeader = `<span>Confirm</span>`;
                document.getElementById('btnYesFeature').innerHTML = 'Yes';
                document.getElementById('btnNoFeature').innerHTML = 'No';
                closer.onclick = closePopupFn;
        }
        document.getElementById('popup-content').innerHTML = htmlStringContent;
        document.getElementById('popup-header').innerHTML = htmlStringHeader;
        if (type == 'add'){ $("#ways_type").material_select();}
      
    },
    toggleHelpTooltip: function (interaction,type, state){ // ex. (delete, 1)
        if (type == null ) {return;}
        if (state == 1){
                tool_tip(interaction,type);
        } else { // Close Help Tooltip
            //Remove Tooltip when Popup is Opened 
            map.getOverlays().getArray().slice(0).forEach(function(overlay) {
                if (overlay.getProperties().element.id !='startaddresse'){																	
                     map.removeOverlay(overlay);
                }		
             });
        }
    }


}

 /**
 * Popup Dialog Box function.
 */
var container = document.getElementById('popup');
var content = document.getElementById('popup-content');
var closer = document.getElementById('popup-closer');
var btnNoFeature = document.getElementById('btnNoFeature');
var btnYesFeature = document.getElementById('btnYesFeature');
container.style.visibility = 'visible';
var popupOverlay = new Overlay({
element: container,
autoPan: true,
autoPanAnimation: {
    duration: 250
}
});


function closePopupFn (){
popupOverlay.setPosition(undefined);
map.removeOverlay(popupOverlay);
SelectedLayerSource.clear();
if (waysInteraction.featuresToCommit != null){
    waysInteraction.featuresToCommit.forEach(feature => {
        ExtractStreetsSource.removeFeature(feature);
    });
}
closer.blur();
// Reopen Helptooltip when popup is closed
waysInteraction.toggleHelpTooltip(waysInteraction.interaction,waysInteraction.interactionType,1);
return false;
}

//Button click events
$('.expert_draw').click(function () {
    let buttonID = this.id;
    console.log(buttonID);
    if (buttonID == 'btnQuery'){
        searchInteraction.init();
        CircleRadius.add();
        return;
    }

    
    map.getOverlays().getArray().slice(0).forEach(function(overlay) {   															
             map.removeOverlay(overlay);      	
    });

    waysInteraction.remove();

    switch(buttonID){
        case 'btnDraw':
       var drawInteraction = new Draw({
                source: ExtractStreetsSource,
                type: 'LineString'
                });
        waysInteraction.add(drawInteraction,'draw');
        tool_tip(drawInteraction,'line');
        break;
        case 'btnModify':
        var modifyInteraction = new Modify({
                source: ExtractStreetsSource,
                });
        waysInteraction.add(modifyInteraction,'modify');
        tool_tip(modifyInteraction,'modify');
        break
        case 'btnDelete':
        waysInteraction.add(null,'delete');
        tool_tip(null,'delete');
        break;
    }

})


export {userid,number_calculations,layerWFS_point,drawnLine,dynamicVars};

<|MERGE_RESOLUTION|>--- conflicted
+++ resolved
@@ -182,105 +182,6 @@
     //interactionSelect.getFeatures().clear();
     map.removeInteraction(interactionSelect);
 
-<<<<<<< HEAD
-    switch ($(this).attr('class')) {
-
-        case 'draw_way':
-
-         //Define Format and table for POST
-         	var way_type = this.id.replace('btn','');
-
-			formatGML = new GML({
-				featureNS: 'muc',
-				featureType: 'cite:input_network'//,
-				//srsName: 'EPSG:3857'
-			});
-	        
-        
-            interaction = new Draw({
-                type: 'LineString',
-                source: drawnLine.getSource()
-            });
-            var interactionSnap = new Snap({
-    				source: drawnLine.getSource()
-				});
-            map.addInteraction(interaction);
-            map.addInteraction(interactionSnap);
-            interaction.on('drawend', function (e) {
-                transactWFS('insert', e.feature,formatGML,way_type);
-               
-            });
-            tool_tip(interaction,'line');
-            break;
-		 
-		 case 'draw_isochrone':
-
-	      searchInteraction.stop();	
-		 //Define Format and table for POST
-		 	
-            formatGML = new GML({
-    				featureNS: 'muc',
-    				featureType: 'cite:starting_point_isochrones'//,
-    			//	srsName: 'EPSG:3857'
-			});
-  
-           
-            interaction = new Draw({
-               	type:'Point',
-                source: layerWFS_point.getSource()
-            });
-
-           
-           
-            tool_tip(interaction,'point');
-            var interactionSnap = new Snap({
-    			source: layerWFS_point.getSource()
-			});
-
-            map.addInteraction(interaction);
-            interaction.on('drawend', function (e) {
-                transactWFS('insert', e.feature,formatGML);
-                number_calculations = number_calculations + 1;
-					 
-                var feature=e.feature;
-                map.removeInteraction(interaction);
-                var coordinates = feature.getGeometry().getCoordinates();
-                console.log(coordinates);
-                var modus = document.getElementById('modus').value;
-                    dynamicVars.objectid = objectid;
- 					if (modus=='double_calculation'){
-                         var new_objectid = Math.floor(Math.random() * 10000000);
-					   draw_isochrone(coordinates,new_objectid,objectid);  //A objectid for the second isochrone is created and the first objectid is used as parent_id 
- 					   draw_isochrone(coordinates,objectid,1);		
-	
- 					}
- 					else if (modus=="2"){
-						draw_isochrone(coordinates,objectid,2);	     					
- 					}
- 					else{
-            		draw_isochrone(coordinates,objectid,1);
-            		
-            	}
-                	
-            });
-            	            
-            break;
-            
-        case 'btnDelete':
-    		formatGML = new GML({
-				featureNS: 'muc',
-				featureType: 'cite:input_network'//,
-			//	srsName: 'EPSG:3857'
-			});
-            interaction = new Select();
-            interaction.getFeatures().on('add', function (e) {
-                transactWFS('delete', e.target.item(0),formatGML);
-                interactionSelectPointerMove.getFeatures().clear();
-                interaction.getFeatures().clear();
-            });
-            map.addInteraction(interaction);
-            break;
-=======
     searchInteraction.stop();	
     //Define Format and table for POST	 	
     formatGML = new GML({
@@ -317,7 +218,6 @@
             else{
             draw_isochrone(coordinates,objectid,1); 		
             }           	            
->>>>>>> 21ae4604
 
     })
 });
