--- conflicted
+++ resolved
@@ -51,10 +51,4 @@
   
 END;
 $function$
-<<<<<<< HEAD
-
-
---SELECT * FROM isochrones(111,15,11.575260,48.148124,2,83.33,0.99,1,44435,1)
-=======
---SELECT * FROM isochrones(111,15,11.575260,48.148124,2,83.33,0.99,1,44435,1)
->>>>>>> de8d1e24
+--SELECT * FROM isochrones(111,15,11.575260,48.148124,2,83.33,0.99,1,44435,1)