--- conflicted
+++ resolved
@@ -71,11 +71,7 @@
                     only the walking mode is supported but soon cycling will follow. With GOAT, you can calculate different accessibility 
                     indicators such as isochrones and gravity-based heat-maps. What is more special about GOAT is that you can develop your 
                     own case scenarios, for instance you can model a new bridge over a river, and examine corresponding changes in accessibility. 
-<<<<<<< HEAD
-                    You can view GOAT in action in the videos of this <a href="/blog/2019/01/15/GOAT-goes-public/">blog post</a>.
-=======
-                    You can view GOAT<sub>beta</sub> in action in the videos <a href="/videos/">here</a>.
->>>>>>> c5c9e5e8
+                    You can view GOAT in action in the videos <a href="/videos/">here</a>.
               </p>
         </div>
         <div class="col-md-6 text-center">
