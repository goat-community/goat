from typing import Any, Optional
from uuid import UUID

from pydantic import PostgresDsn, ValidationInfo, field_validator
from pydantic_settings import BaseSettings


class AsyncPostgresDsn(PostgresDsn):
    allowed_schemes = {"postgres+psycopg", "postgresql+psycopg"}


# For old versions of SQLAlchemy (< 1.4)
class SyncPostgresDsn(PostgresDsn):
    allowed_schemes = {"postgresql", "postgresql+psycopg2", "postgresql+pg8000"}


class Settings(BaseSettings):
    AUTH: bool = True
    TEST_MODE: bool = False
    ENVIRONMENT: str = "dev"
    API_V2_STR: str = "/api/v2"
    DATA_DIR: str = "/app/data"
    TEST_DATA_DIR: str = "/app/tests/data"
    PROJECT_NAME: str = "GOAT Core API"
    USER_DATA_SCHEMA: str = "user_data"
    CUSTOMER_SCHEMA: str = "customer"
    ACCOUNTS_SCHEMA: str = "accounts"
    REGION_MAPPING_PT_TABLE: str = "basic.region_mapping_pt"
    BASE_STREET_NETWORK: UUID = UUID("903ecdca-b717-48db-bbce-0219e41439cf")

    JOB_TIMEOUT_DEFAULT: int = 120
    ASYNC_CLIENT_DEFAULT_TIMEOUT: float = (
        10.0  # Default timeout for async http client
    )
    ASYNC_CLIENT_READ_TIMEOUT: float = (
        30.0  # Read timeout for async http client
    )
    CRUD_NUM_RETRIES: int = 30  # Number of times to retry calling an endpoint
    CRUD_RETRY_INTERVAL: int = 3  # Number of seconds to wait between retries

    HEATMAP_GRAVITY_MAX_SENSITIVITY: int = 1000000

<<<<<<< HEAD
    SENTRY_DSN: Optional[str] = None
    POSTGRES_SERVER: str = ""
    POSTGRES_USER: str = ""
    POSTGRES_PASSWORD: str = ""
    POSTGRES_DB: str = ""
    POSTGRES_PORT: Optional[int] = 5432
=======
    SENTRY_DSN: str | None = None
    POSTGRES_SERVER: str
    POSTGRES_USER: str
    POSTGRES_PASSWORD: str
    POSTGRES_DB: str
    POSTGRES_PORT: int = 5432
>>>>>>> baf0c47a

    POSTGRES_DATABASE_URI: str | None = None

    @field_validator("POSTGRES_DATABASE_URI", mode="after")
    @classmethod
    def postgres_database_uri_(cls: type["Settings"], value: Optional[str], info: ValidationInfo) -> str:
        if value:
            return value
        return f'postgresql://{info.data.get("POSTGRES_USER")}:{info.data.get("POSTGRES_PASSWORD")}@' \
            f'{info.data.get("POSTGRES_SERVER")}:{info.data.get("POSTGRES_PORT")}/{info.data.get("POSTGRES_DB")}'

    ASYNC_SQLALCHEMY_DATABASE_URI: str | None = None

    @field_validator("ASYNC_SQLALCHEMY_DATABASE_URI", mode="after")
    @classmethod
    def assemble_async_db_connection(cls: type["Settings"], value: Optional[str], info: ValidationInfo) -> str:
        if value:
            return value
        return str(AsyncPostgresDsn.build(
            scheme="postgresql+psycopg",
            username=info.data.get("POSTGRES_USER"),
            password=info.data.get("POSTGRES_PASSWORD"),
            host=info.data.get("POSTGRES_SERVER"),
            port=info.data.get("POSTGRES_PORT"),
            path=f"{info.data.get('POSTGRES_DB') or ''}",
        ))

    # R5 config
    R5_WORKER_VERSION: str = "v7.0"
    R5_VARIANT_INDEX: int = -1
    R5_AUTHORIZATION: Optional[str] = None

    @field_validator("R5_AUTHORIZATION", mode="after")
    @classmethod
    def r5_authorization(cls: type["Settings"], value: Optional[str], info: ValidationInfo) -> Any:
        if value:
            return f"Basic {value}"
        return None

    # GOAT GeoAPI config
    GOAT_GEOAPI_HOST: Optional[str] = None

    # GOAT Routing config
    GOAT_ROUTING_HOST: str = ""
    GOAT_ROUTING_PORT: int = 443

    GOAT_ROUTING_URL: Optional[str] = None

    @field_validator("GOAT_ROUTING_URL", mode="after")
    @classmethod
    def goat_routing_url(cls: type["Settings"], value: Optional[str], info: ValidationInfo) -> str:
        if value:
            return value
        return f'{info.data.get("GOAT_ROUTING_HOST")}:{info.data.get("GOAT_ROUTING_PORT")}/api/v2/routing'

    GOAT_ROUTING_AUTHORIZATION: Optional[str] = None

    @field_validator("GOAT_ROUTING_AUTHORIZATION", mode="after")
    @classmethod
    def goat_routing_authorization(cls: type["Settings"], value: Optional[str], info: ValidationInfo) -> Optional[str]:
        if value:
            return f"Basic {value}"
        return None

    SAMPLE_AUTHORIZATION: str = "Bearer eyJhbGciOiJSUzI1NiIsInR5cCIgOiAiSldUIiwia2lkIiA6ICI0OG80Z1JXelh3YXBTY3NTdHdTMXZvREFJRlNOa0NtSVFpaDhzcEJTc2kwIn0.eyJleHAiOjE2OTEwMDQ1NTYsImlhdCI6MTY5MTAwNDQ5NiwiYXV0aF90aW1lIjoxNjkxMDAyNjIzLCJqdGkiOiI1MjBiN2RhNC0xYmM0LTRiM2QtODY2ZC00NDU0ODY2YThiYjIiLCJpc3MiOiJodHRwczovL2Rldi5hdXRoLnBsYW40YmV0dGVyLmRlL3JlYWxtcy9tYXN0ZXIiLCJzdWIiOiI3NDRlNGZkMS02ODVjLTQ5NWMtOGIwMi1lZmViY2U4NzUzNTkiLCJ0eXAiOiJCZWFyZXIiLCJhenAiOiJzZWN1cml0eS1hZG1pbi1jb25zb2xlIiwibm9uY2UiOiJjNGIzMDQ3Yi0xODVmLTQyOWEtOGZlNS1lNDliNTVhMzE3MzIiLCJzZXNzaW9uX3N0YXRlIjoiMzk5ZTc2NWMtYjM1MC00NDEwLTg4YTMtYjU5NDIyMmJkZDlhIiwiYWNyIjoiMCIsImFsbG93ZWQtb3JpZ2lucyI6WyJodHRwczovL2Rldi5hdXRoLnBsYW40YmV0dGVyLmRlIl0sInNjb3BlIjoib3BlbmlkIGVtYWlsIHByb2ZpbGUiLCJzaWQiOiIzOTllNzY1Yy1iMzUwLTQ0MTAtODhhMy1iNTk0MjIyYmRkOWEiLCJlbWFpbF92ZXJpZmllZCI6ZmFsc2UsInByZWZlcnJlZF91c2VybmFtZSI6InA0YiJ9.mjywr9Dv19egsXwM1fK6g3sZ0trk87X0tEfK7oOizuBuCdkr6PZN1Eg58FCdjIgEBXqjltOWV43UIkXde4iPVa-KU5Q34Qjv6w0STa3Aq9vFbaUfSm_690qCdr8XSKMJUWQXWYwD2cjck5UCqf7-QqsF2Ab56i40_CJLZkJOi25WKIC855qPDi8BkJgh5eWoxobdyCbwJMEeoM-3QnxY5ikib5a2_AASEN3_5MYmT6-fvpW2t-MS6u4vtcG-WfqriK8YNoGPS2a1pFjLqQLHkM__j0O_t4wXP56x9yjkUdHCXqVcSlDvZYNWrv5CLqecqjOoliNMs6RTu9gV0Gr-cA"
    KEYCLOAK_SERVER_URL: Optional[str] = "http://auth-keycloak:8080"
    REALM_NAME: Optional[str] = "p4b"
    CELERY_TASK_TIME_LIMIT: Optional[int] = 60  # seconds
    RUN_AS_BACKGROUND_TASK: Optional[bool] = True
    MAX_NUMBER_PARALLEL_JOBS: Optional[int] = 6
    TESTING: Optional[bool] = False
    MAX_FOLDER_COUNT: int = 100

    MAPBOX_TOKEN: Optional[str] = None
    MAPTILER_TOKEN: Optional[str] = None

    DEFAULT_PROJECT_THUMBNAIL: Optional[str] = (
        "https://assets.plan4better.de/img/goat_new_project_artwork.png"
    )
    DEFAULT_LAYER_THUMBNAIL: Optional[str] = (
        "https://assets.plan4better.de/img/goat_new_dataset_thumbnail.png"
    )
    DEFAULT_REPORT_THUMBNAIL: Optional[str] = (
        "https://goat-app-assets.s3.eu-central-1.amazonaws.com/logos/goat_green.png"
    )
    ASSETS_URL: Optional[str] = None

    THUMBNAIL_DIR_LAYER: Optional[str] = None

    @field_validator("THUMBNAIL_DIR_LAYER", mode="after")
    @classmethod
    def set_thumbnail_dir_layer(cls: type["Settings"], value: Optional[str], info: ValidationInfo) -> Optional[str]:
        environment = info.data.get("ENVIRONMENT", "dev")
        if value is None:
            return f"img/users/{environment}/thumbnails/layer"
        return value

    THUMBNAIL_DIR_PROJECT: Optional[str] = None

    @field_validator("THUMBNAIL_DIR_PROJECT", mode="after")
    @classmethod
    def set_thumbnail_dir_project(cls: type["Settings"], value: Optional[str], info: ValidationInfo) -> Optional[str]:
        environment = info.data.get("ENVIRONMENT", "dev")
        if value is None:
            return f"img/users/{environment}/thumbnails/project"
        return value

    MARKER_DIR: Optional[str] = "icons/maki"
    MARKER_PREFIX: Optional[str] = "goat-marker-"

    class Config:
        case_sensitive = True


settings = Settings()<|MERGE_RESOLUTION|>--- conflicted
+++ resolved
@@ -40,21 +40,12 @@
 
     HEATMAP_GRAVITY_MAX_SENSITIVITY: int = 1000000
 
-<<<<<<< HEAD
-    SENTRY_DSN: Optional[str] = None
-    POSTGRES_SERVER: str = ""
-    POSTGRES_USER: str = ""
-    POSTGRES_PASSWORD: str = ""
-    POSTGRES_DB: str = ""
-    POSTGRES_PORT: Optional[int] = 5432
-=======
     SENTRY_DSN: str | None = None
     POSTGRES_SERVER: str
     POSTGRES_USER: str
     POSTGRES_PASSWORD: str
     POSTGRES_DB: str
     POSTGRES_PORT: int = 5432
->>>>>>> baf0c47a
 
     POSTGRES_DATABASE_URI: str | None = None
 
