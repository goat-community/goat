---
title: Contribute to the documentation
permalink: /docs/contribute_docs/
---

GOAT<sub>beta</sub> is an open source project. You can not only use it, but your are also very welcome to contribute. Besides contributing code or collecting OpenStreetMap data, you can also help improving our documentation. This website is hosted on Github with the rest of the GOAT codebase and is using [Jekyll](https://jekyllrb.com/) as static site generator. This allows to build a website with the markdown language based on templates.

In order to contribute to the website you will need to have a code editor, Git and Jekyll installed, furthermore you need a Github-Account.
The following steps show one possible workflow to contribute to the website. 

#### 1. Get a fork of GOAT

To make changes to the GOAT<sub>beta</sub> repository the easiest way is to first get a personal copy (called <i>fork</i>) of it. In your personal fork you can freely experiment and also push your changes to your own GitHub account.

Go to [https://github.com/EPajares/goat/](https://github.com/EPajares/goat/) and press the "Fork" button. 

<img class="img-responsive" src="../../img/git_fork.png" alt="how to get a fork of GOAT" title="Get a fork of GOAT"/>

You now have a personal fork of the GOAT respository on GitHub.

#### 2. Create a local clone of your GOAT repository

Navigate to your fork of the GOAT repository. Press the "Clone or download" button and copy the clone URL.

<img class="img-responsive" src="../../img/git_clone_personal_repository.png" alt="how to clone your fork of the GOAT repository" title="Get a clone of your GOAT repository"/>

Open Git Bash, go to the directory where you want to store the repository and clone it using the copied URL:

`git clone https://github.com/YOUR_USERNAME/goat.git`

#### 3. Define your git remote origin and upstream

In order to fetch changes done by other users frequently, it is recommended to add the original repository as remote. Direct to the GOAT folder you just downloaded and check the stored origin and upstream addresses:

`cd goat`

`git remote -v`

So far, the GitHub URL of your GOAT repository should be listed as <i> origin</i>. To later fetch from the original repository of the website you have to define the GitHub URL of the GOAT respository as <i> upstream</i>: 

`git remote add upstream https://github.com/EPajares/goat.git`

#### 4. Change to the "website-development" branch

Change to the "website-development" branch, at this branch the development version of the website is stored:

`git checkout website-development`

If you receive an error message that this branch does not yet exist, visit the GitHub website, navigate to your repository and create a new branch called "gh-pages".

#### 5. Make sure to have the newest file versions

Before making any changes, it makes always sense to ensure your local repository is up to date with the upstream repository.

First, check if you have any previous changes which have not been uploaded yet:

`git status`

Then get the newest version of the upstream repository:

`git fetch upstream`

Check if you are up to date:

`git checkout website-development`

Merge the new version into your website-development branch:

`git merge upstream/website-development`

Push the new version to your origin GitHub repository:

`git push origin website-development`

Now you are ready to contribute.

#### 6. Make your changes

All the markdown files of the website are stored in the "_docs" folder. It is recommended to open the files with a proper editor such as [Visual Studio Code](https://code.visualstudio.com/). You can edit the files and make the desired changes to improve the GOAT<sub>beta</sub> Docs.

#### 7. View your changes on a local website

You can view your changes on a local website by executing the following command:

`bundle exec jekyll serve`

<<<<<<< HEAD
With this command, [Jekyll](https://jekyllrb.com/) creates a local website using the programming language [Ruby](https://www.ruby-lang.org/en/) (if Jekyll is not yet installed on your computer, it can be downloaded [here](https://jekyllrb.com/docs/installation/)). 

You can access the local website by typing the following into your browser: 
=======
With this command Jekyll creates a local website. You can access it by typing the following into your browser: 
>>>>>>> 2f052953

[http://localhost:4000](http://localhost:4000)

The website is updated if you change one of the files (make sure to refresh the page to see your latest changes).

To stop local server, press CTRL + C and confirm. 

#### 8. Push your changes to your origin repository

If you are done with your changes, you can commit your changes and comment what you have done:

`git add .`

`git commit -m 'COMMENT'`

Push your changes to your origin repository on GitHub:

`git push`

#### 9. Make a pull request

When you have finalized your changes and are completely satisfied with them, you can send a pull request to the website owner.

Push the new version to your origin GitHub repository:

`git push origin website-development`

Go on GitHub, navigate to your fork of the GOAT repository. There you can see your recently pushed branches. Click on "Compare & pull request" for the branch you want to commit.

<img class="img-responsive" src="../../img/git_pull_request.png" alt="how to make a pull request to the original GOAT repository" title="Make a pull request"/>

Explain in detail what you have done and submit it by pressing the button "Create pull request".

Your changes will now be reviewed, if everything is fine they will be soon visible online on the website or you will be asked to refine your changes.
<|MERGE_RESOLUTION|>--- conflicted
+++ resolved
@@ -84,13 +84,9 @@
 
 `bundle exec jekyll serve`
 
-<<<<<<< HEAD
 With this command, [Jekyll](https://jekyllrb.com/) creates a local website using the programming language [Ruby](https://www.ruby-lang.org/en/) (if Jekyll is not yet installed on your computer, it can be downloaded [here](https://jekyllrb.com/docs/installation/)). 
 
 You can access the local website by typing the following into your browser: 
-=======
-With this command Jekyll creates a local website. You can access it by typing the following into your browser: 
->>>>>>> 2f052953
 
 [http://localhost:4000](http://localhost:4000)
 
