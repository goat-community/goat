--- conflicted
+++ resolved
@@ -4,17 +4,9 @@
 ---
 
 
-<<<<<<< HEAD
 GOAT is a web-application and is designed to feel at home on the Linux operating system. However, with the help of containers (Docker) and/or virtual machines (VM) you can install it on your Windows or Mac for development and testing.
-
-It is recommended to use Git for fetching the project and if you are on Windows Git Bash is also a nice alternative to the windows command prompt. The setup of GOAT is highly automated, though the user still has many customization options.
-
-Git Bash Tutorial: [https://www.atlassian.com/git/tutorials/git-bash/](https://www.atlassian.com/git/tutorials/git-bash/)
-=======
-GOAT<sub>beta</sub> is a web-application and is designed to feel at home on the Linux operating system. However, with the help of containers (Docker) and/or virtual machines (VM) you can install it on your Windows or Mac for development and testing.
 You are supposed to type some commands into the command line, in case you are not familiar with the command line you can find many tutorials on the web. 
 
->>>>>>> c5c9e5e8
 
 #### 1. Get a copy of GOAT
 
