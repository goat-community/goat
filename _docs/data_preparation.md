---
title: Data Preparation
permalink: /docs/data_preparation/
---


<b>Necessary shapefile<b>

study_area.shp

<<<<<<< HEAD
There is one folder (your-GOAT-directory/app/data) in which you can organize the data you want to load into the database. 
The setup-script will search for shapefiles in this directory and upload all of them into your database. The only file that is essential for setting up GOAT is a shapefile defining your study area. Other data is optional, however especially landuse data or custom population data can improve data quality.
As high-resolution population data is one of most important data source for GOAT there are three different ways for you to feed the data into the system. Depending on your data availability you can pick one approach in the `your-GOAT-directory/app/config/goat_config.yaml`.
=======
There is one folder (your-GOAT-directory/app/database/data) in which you can organize the data you want to load into the database. 
The setup-script will search for shapefiles in this directory and upload all of them into your database. The only file that is essential for setting up GOAT<sub>beta</sub> is a shapefile defining your study area. Other data is optional, however especially landuse data or custom population data can improve data quality.
As high-resolution population data is one of most important data source for GOAT<sub>beta</sub> there are three different ways for you to feed the data into the system. Depending on your data availability you can pick one approach in the `your-GOAT-directory/app/database/goat_config.yaml`.
>>>>>>> c5c9e5e8

##### Population disaggregation

<b>Custom data<b>

landuse.shp (optional)

Two SQL-scripts do the job for you:

The script `your-GOAT-directory/app/database/data_preparation/SQL/buildings_residential.sql` will extract all the residential buildings from the planet_osm_polygon-table (this table contains all OSM-polygons in you study area and will be created automatically). As OSM data is of varying quality and tagging-schemes are not always consistent there are several attributes on which this extraction can be done. In addition a custom landuse-table can help to select only residential buildings. You can customize the settings for this extraction in the table variable_container either before the setup (the creation settings of the variable_container can be found in `your-GOAT-directory/app/database/data_preparation/SQL/create_tables.sql`) but also afterwards by directly changing the table variable_container to tune your disaggregation. 

There is a second script `your-GOAT-directory/app/database/data_preparation/SQL/population_disaggregation.sql` actually disaggregates the population data from the boundaries you added with your study_area to the individual buildings. As the population disaggregation is based on OpenStreetMap data, it relies on relatively complete OSM-buildings footprints. In addition, especially in areas with heterogenous building levels it is recommended to check if buildings levels are mapped properly. If there are no buildings levels mapped a default value, which can be defined by you in the database table `variable_container` will be used. 

In general it is highly recommended to check for the data quality in your study area. If you are unhappy with the data quality it is highl recommended to improve the local OSM dataset. Very often with some little mapping effort you can improve data quality essentially. The setup of GOAT allows you to update the data after successful mapping. 


##### Census extrapolation 

<b>Custom data<b>

census.shp

landuse.shp (optional)

<<<<<<< HEAD
In the case you have census data in your study area but you know the data is outdated. GOAT has an script `your-GOAT-directory/app/data_preparation/SQL/census.sql` that allows you to update the census grids based on current population numbers in your whole study area. The script checks for areas where new development took place and estimates based on average gross living area how many residents live in the affected grids. You can also customize the same in the `variable_container`. This procedure also makes use of the extracted residential buildings as described in the population dissagregation. 
=======
In the case you have census data in your study area but you know the data is outdated. GOAT<sub>beta</sub> has an script `your-GOAT-directory/app/database/data_preparation/SQL/census.sql` that allows you to update the census grids based on current population numbers in your whole study area. The script checks for areas where new development took place and estimates based on average gross living area how many residents live in the affected grids. You can also customize the same in the `variable_container`. This procedure also makes use of the extracted residential buildings as described in the population dissagregation.
>>>>>>> c5c9e5e8

##### Custom high-resolution population data 

<b>Custom data<b>

population.shp

If you have population data as point source you can upload the same into the database.


##### Filename conventions

The automated way the scripts process the data make it necessary that the your custom data is labelled correctly. It is important the filename and certain attributes are labelled as in the following examples. It is possible to import shapefiles with additional columns however it is important that the folowing conventions are followed. 

<img class="img-responsive" src="../../img/shapefile_study_area.png" alt="how your study area shapefile has to be for GOAT" title="Shapefile study area">

<b>Name the file <font color="red">study_area.shp</font> and make sure the columns <font color="red">sum_pop</font> and <font color="red">name</font> are existing!<b>

<img class="img-responsive" src="../../img/shapefile_landuse.png" alt="how your landuse shapefile has to be for GOAT" title="Shapefile landuse">

<b>Name the file <font color="red">landuse.shp</font> and make sure the column <font color="red">landuse</font> is existing!<b>

<img class="img-responsive" src="../../img/shapefile_census.png" alt="how your census shapefile has to be for GOAT" title="Shapefile census">

<b>Name the file <font color="red">census.shp</font> and make sure the column <font color="red">pop</font> is existing!<b>

<img class="img-responsive" src="../../img/shapefile_population.png" alt="how your population shapefile has to be for GOAT" title="Shapefile population">

<b>Name the file <font color="red">population.shp</font> and make sure the column <font color="red">population</font> is existing!<b>


You can furthermore permanently upload additional data into your database with the command-line tools shp2pgsql or others.
<|MERGE_RESOLUTION|>--- conflicted
+++ resolved
@@ -8,15 +8,9 @@
 
 study_area.shp
 
-<<<<<<< HEAD
-There is one folder (your-GOAT-directory/app/data) in which you can organize the data you want to load into the database. 
+There is one folder (your-GOAT-directory/app/database/data) in which you can organize the data you want to load into the database. 
 The setup-script will search for shapefiles in this directory and upload all of them into your database. The only file that is essential for setting up GOAT is a shapefile defining your study area. Other data is optional, however especially landuse data or custom population data can improve data quality.
-As high-resolution population data is one of most important data source for GOAT there are three different ways for you to feed the data into the system. Depending on your data availability you can pick one approach in the `your-GOAT-directory/app/config/goat_config.yaml`.
-=======
-There is one folder (your-GOAT-directory/app/database/data) in which you can organize the data you want to load into the database. 
-The setup-script will search for shapefiles in this directory and upload all of them into your database. The only file that is essential for setting up GOAT<sub>beta</sub> is a shapefile defining your study area. Other data is optional, however especially landuse data or custom population data can improve data quality.
-As high-resolution population data is one of most important data source for GOAT<sub>beta</sub> there are three different ways for you to feed the data into the system. Depending on your data availability you can pick one approach in the `your-GOAT-directory/app/database/goat_config.yaml`.
->>>>>>> c5c9e5e8
+As high-resolution population data is one of most important data source for GOAT there are three different ways for you to feed the data into the system. Depending on your data availability you can pick one approach in the `your-GOAT-directory/app/database/goat_config.yaml`.
 
 ##### Population disaggregation
 
@@ -41,11 +35,7 @@
 
 landuse.shp (optional)
 
-<<<<<<< HEAD
-In the case you have census data in your study area but you know the data is outdated. GOAT has an script `your-GOAT-directory/app/data_preparation/SQL/census.sql` that allows you to update the census grids based on current population numbers in your whole study area. The script checks for areas where new development took place and estimates based on average gross living area how many residents live in the affected grids. You can also customize the same in the `variable_container`. This procedure also makes use of the extracted residential buildings as described in the population dissagregation. 
-=======
-In the case you have census data in your study area but you know the data is outdated. GOAT<sub>beta</sub> has an script `your-GOAT-directory/app/database/data_preparation/SQL/census.sql` that allows you to update the census grids based on current population numbers in your whole study area. The script checks for areas where new development took place and estimates based on average gross living area how many residents live in the affected grids. You can also customize the same in the `variable_container`. This procedure also makes use of the extracted residential buildings as described in the population dissagregation.
->>>>>>> c5c9e5e8
+In the case you have census data in your study area but you know the data is outdated. GOAT has an script `your-GOAT-directory/app/database/data_preparation/SQL/census.sql` that allows you to update the census grids based on current population numbers in your whole study area. The script checks for areas where new development took place and estimates based on average gross living area how many residents live in the affected grids. You can also customize the same in the `variable_container`. This procedure also makes use of the extracted residential buildings as described in the population dissagregation.
 
 ##### Custom high-resolution population data 
 
