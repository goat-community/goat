--- conflicted
+++ resolved
@@ -65,13 +65,8 @@
       proxy:
 
 
-<<<<<<< HEAD
-  db:
-    image: goatcommunity/database:12-3-2.6.11-custom-2.3.14
-=======
   db: 
     image: goatcommunity/database:12-3.1-2.6.11-custom-2.3.14
->>>>>>> 658d813a
     container_name: goat-database
     restart: on-failure
     volumes:
@@ -88,21 +83,6 @@
     networks:
       proxy:
 
-<<<<<<< HEAD
-  print:
-    image: camptocamp/mapfish_print:3.16
-    volumes:
-      - ./app/print/templates:/usr/local/tomcat/webapps/ROOT/print-apps
-    container_name: goat-print
-    labels:
-      - "traefik.backend=print"
-      - "traefik.frontend.entryPoints=https,http"
-      - "traefik.frontend.rule=Host:localhost;PathPrefix:/print"
-      - "traefik.port=8080"
-      - "traefik.enable=true"
-    networks:
-      proxy:
-=======
   # print:
   #   image: camptocamp/mapfish_print:3.16
   #   volumes:
@@ -117,7 +97,6 @@
   #   networks:
   #     proxy:
 
->>>>>>> 658d813a
   #This container is used for running cron jobs. It is mainly for production purposes.
   # cron:
   #   build:
